--- conflicted
+++ resolved
@@ -5,22 +5,12 @@
     project("mbed TLS" C)
 endif()
 
-<<<<<<< HEAD
 # Set the project root directory.
 set(MBEDTLS_DIR ${CMAKE_CURRENT_SOURCE_DIR})
-=======
-set(MBEDTLS_DIR ${CMAKE_CURRENT_SOURCE_DIR})
-
-option(USE_PKCS11_HELPER_LIBRARY "Build mbed TLS with the pkcs11-helper library." OFF)
-option(ENABLE_ZLIB_SUPPORT "Build mbed TLS with zlib library." OFF)
->>>>>>> ff645d98
 
 option(ENABLE_PROGRAMS "Build mbed TLS programs." ON)
 
 option(UNSAFE_BUILD "Allow unsafe builds. These builds ARE NOT SECURE." OFF)
-
-# export the submodule flag so that crypto knows it's being built as a submodule
-set( USE_CRYPTO_SUBMODULE ON )
 
 string(REGEX MATCH "Clang" CMAKE_COMPILER_IS_CLANG "${CMAKE_C_COMPILER_ID}")
 string(REGEX MATCH "GNU" CMAKE_COMPILER_IS_GNU "${CMAKE_C_COMPILER_ID}")
@@ -191,11 +181,6 @@
 
 add_subdirectory(library)
 add_subdirectory(include)
-<<<<<<< HEAD
-=======
-add_subdirectory(crypto/library)
-add_subdirectory(crypto/include)
->>>>>>> ff645d98
 
 if(ENABLE_PROGRAMS)
     add_subdirectory(programs)
@@ -209,10 +194,6 @@
     enable_testing()
 
     add_subdirectory(tests)
-<<<<<<< HEAD
-=======
-    add_subdirectory(crypto/tests)
->>>>>>> ff645d98
 
     # additional convenience targets for Unix only
     if(UNIX)
