--- conflicted
+++ resolved
@@ -118,36 +118,6 @@
         (void)signature_length;
         return( PSA_ERROR_NOT_SUPPORTED );
     }
-<<<<<<< HEAD
-    MBEDTLS_MPI_CHK( mbedtls_ecdsa_sign_det( &ecp.grp, &r, &s, &ecp.d,
-                                  hash, hash_length, md_alg, mbedtls_psa_get_random, MBEDTLS_PSA_RANDOM_STATE ) );
-    MBEDTLS_MPI_CHK( mbedtls_mpi_write_binary( &r,
-                                               signature,
-                                               curve_bytes ) );
-    MBEDTLS_MPI_CHK( mbedtls_mpi_write_binary( &s,
-                                               signature + curve_bytes,
-                                               curve_bytes ) );
-cleanup:
-    status = mbedtls_to_psa_error( ret );
-    mbedtls_mpi_free( &r );
-    mbedtls_mpi_free( &s );
-    mbedtls_ecp_keypair_free( &ecp );
-    if( status == PSA_SUCCESS )
-        *signature_length = 2 * curve_bytes;
-#else /* defined(MBEDTLS_ECDSA_C) && defined(MBEDTLS_ECDSA_DETERMINISTIC) && \
-         defined(MBEDTLS_SHA256_C) */
-    (void) attributes;
-    (void) key;
-    (void) key_length;
-    (void) alg;
-    (void) hash;
-    (void) hash_length;
-#endif /* defined(MBEDTLS_ECDSA_C) && defined(MBEDTLS_ECDSA_DETERMINISTIC) && \
-          defined(MBEDTLS_SHA256_C) */
-
-    return( status );
-=======
->>>>>>> c102164a
 }
 
 psa_status_t test_opaque_signature_sign_hash(
