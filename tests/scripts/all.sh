#! /usr/bin/env sh

# all.sh
#
# This file is part of mbed TLS (https://tls.mbed.org)
#
# Copyright (c) 2014-2017, ARM Limited, All Rights Reserved



################################################################
#### Documentation
################################################################

# Purpose
# -------
#
# To run all tests possible or available on the platform.
#
# Notes for users
# ---------------
#
# Warning: the test is destructive. It includes various build modes and
# configurations, and can and will arbitrarily change the current CMake
# configuration. The following files must be committed into git:
#    * include/mbedtls/config.h
#    * Makefile, library/Makefile, programs/Makefile, tests/Makefile
# After running this script, the CMake cache will be lost and CMake
# will no longer be initialised.
#
# The script assumes the presence of a number of tools:
#   * Basic Unix tools (Windows users note: a Unix-style find must be before
#     the Windows find in the PATH)
#   * Perl
#   * GNU Make
#   * CMake
#   * GCC and Clang (recent enough for using ASan with gcc and MemSan with clang, or valgrind)
#   * G++
#   * arm-gcc and mingw-gcc
#   * ArmCC 5 and ArmCC 6, unless invoked with --no-armcc
# See the invocation of check_tools below for details.
#
# This script must be invoked from the toplevel directory of a git
# working copy of Mbed TLS.
#
# Note that the output is not saved. You may want to run
#   script -c tests/scripts/all.sh
# or
#   tests/scripts/all.sh >all.log 2>&1
#
# Notes for maintainers
# ---------------------
#
# The bulk of the code is organized into functions that follow one of the
# following naming conventions:
#  * pre_XXX: things to do before running the tests, in order.
#  * component_XXX: independent components. They can be run in any order.
#      * component_check_XXX: quick tests that aren't worth parallelizing.
#      * component_build_XXX: build things but don't run them.
#      * component_test_XXX: build and test.
#  * support_XXX: if support_XXX exists and returns false then
#    component_XXX is not run by default.
#  * post_XXX: things to do after running the tests.
#  * other: miscellaneous support functions.
#
# Each component must start by invoking `msg` with a short informative message.
#
# The framework performs some cleanup tasks after each component. This
# means that components can assume that the working directory is in a
# cleaned-up state, and don't need to perform the cleanup themselves.
# * Run `make clean`.
# * Restore `include/mbedtks/config.h` from a backup made before running
#   the component.
# * Check out `Makefile`, `library/Makefile`, `programs/Makefile` and
#   `tests/Makefile` from git. This cleans up after an in-tree use of
#   CMake.
#
# Any command that is expected to fail must be protected so that the
# script keeps running in --keep-going mode despite `set -e`. In keep-going
# mode, if a protected command fails, this is logged as a failure and the
# script will exit with a failure status once it has run all components.
# Commands can be protected in any of the following ways:
# * `make` is a function which runs the `make` command with protection.
#   Note that you must write `make VAR=value`, not `VAR=value make`,
#   because the `VAR=value make` syntax doesn't work with functions.
# * Put `report_status` before the command to protect it.
# * Put `if_build_successful` before a command. This protects it, and
#   additionally skips it if a prior invocation of `make` in the same
#   component failed.
#
# The tests are roughly in order from fastest to slowest. This doesn't
# have to be exact, but in general you should add slower tests towards
# the end and fast checks near the beginning.



################################################################
#### Initialization and command line parsing
################################################################

# Abort on errors (and uninitialised variables)
set -eu

pre_check_environment () {
    if [ -d library -a -d include -a -d tests ]; then :; else
        echo "Must be run from mbed TLS root" >&2
        exit 1
    fi
}

pre_initialize_variables () {
    CONFIG_H='include/mbedtls/config.h'
    CONFIG_BAK="$CONFIG_H.bak"

<<<<<<< HEAD
=======
    append_outcome=0
    MEMORY=0
>>>>>>> 4ebb7825
    FORCE=0
    KEEP_GOING=0

    : ${MBEDTLS_TEST_OUTCOME_FILE=}
    : ${MBEDTLS_TEST_PLATFORM="$(uname -s | tr -c \\n0-9A-Za-z _)-$(uname -m | tr -c \\n0-9A-Za-z _)"}
    export MBEDTLS_TEST_OUTCOME_FILE
    export MBEDTLS_TEST_PLATFORM

    # Default commands, can be overridden by the environment
    : ${OUT_OF_SOURCE_DIR:=./mbedtls_out_of_source_build}
    : ${ARMC5_BIN_DIR:=/usr/bin}
    : ${ARMC6_BIN_DIR:=/usr/bin}

    # if MAKEFLAGS is not set add the -j option to speed up invocations of make
    if [ -z "${MAKEFLAGS+set}" ]; then
        export MAKEFLAGS="-j"
    fi

<<<<<<< HEAD
    # Include more verbose output for failing tests run by CMake
    export CTEST_OUTPUT_ON_FAILURE=1

=======
>>>>>>> 4ebb7825
    # CFLAGS and LDFLAGS for Asan builds that don't use CMake
    ASAN_CFLAGS='-Werror -Wall -Wextra -fsanitize=address,undefined -fno-sanitize-recover=all'

    # Gather the list of available components. These are the functions
    # defined in this script whose name starts with "component_".
    # Parse the script with sed, because in sh there is no way to list
    # defined functions.
    ALL_COMPONENTS=$(sed -n 's/^ *component_\([0-9A-Z_a-z]*\) *().*/\1/p' <"$0")

    # Exclude components that are not supported on this platform.
    SUPPORTED_COMPONENTS=
    for component in $ALL_COMPONENTS; do
        case $(type "support_$component" 2>&1) in
            *' function'*)
                if ! support_$component; then continue; fi;;
        esac
        SUPPORTED_COMPONENTS="$SUPPORTED_COMPONENTS $component"
    done
}

# Test whether the component $1 is included in the command line patterns.
is_component_included()
{
    set -f
    for pattern in $COMMAND_LINE_COMPONENTS; do
        set +f
        case ${1#component_} in $pattern) return 0;; esac
    done
    set +f
    return 1
}

usage()
{
    cat <<EOF
Usage: $0 [OPTION]... [COMPONENT]...
Run mbedtls release validation tests.
By default, run all tests. With one or more COMPONENT, run only those.
COMPONENT can be the name of a component or a shell wildcard pattern.

Examples:
  $0 "check_*"
    Run all sanity checks.
  $0 --no-armcc --except test_memsan
    Run everything except builds that require armcc and MemSan.

Special options:
  -h|--help             Print this help and exit.
  --list-all-components List all available test components and exit.
  --list-components     List components supported on this platform and exit.

General options:
  -f|--force            Force the tests to overwrite any modified files.
  -k|--keep-going       Run all tests and report errors at the end.
  -m|--memory           Additional optional memory tests.
     --append-outcome   Append to the outcome file (if used).
     --armcc            Run ARM Compiler builds (on by default).
     --except           Exclude the COMPONENTs listed on the command line,
                        instead of running only those.
     --no-append-outcome    Write a new outcome file and analyze it (default).
     --no-armcc         Skip ARM Compiler builds.
     --no-force         Refuse to overwrite modified files (default).
     --no-keep-going    Stop at the first error (default).
     --no-memory        No additional memory tests (default).
     --out-of-source-dir=<path>  Directory used for CMake out-of-source build tests.
     --outcome-file=<path>  File where test outcomes are written (not done if
                            empty; default: \$MBEDTLS_TEST_OUTCOME_FILE).
     --random-seed      Use a random seed value for randomized tests (default).
  -r|--release-test     Run this script in release mode. This fixes the seed value to 1.
  -s|--seed             Integer seed value to use for this test run.

Tool path options:
     --armc5-bin-dir=<ARMC5_bin_dir_path>       ARM Compiler 5 bin directory.
     --armc6-bin-dir=<ARMC6_bin_dir_path>       ARM Compiler 6 bin directory.
EOF
}

# remove built files as well as the cmake cache/config
cleanup()
{
    if [ -n "${MBEDTLS_ROOT_DIR+set}" ]; then
        cd "$MBEDTLS_ROOT_DIR"
    fi

    command make clean

    # Remove CMake artefacts
    find . -name .git -prune -o \
           -iname CMakeFiles -exec rm -rf {} \+ -o \
           \( -iname cmake_install.cmake -o \
              -iname CTestTestfile.cmake -o \
              -iname CMakeCache.txt \) -exec rm {} \+
    # Recover files overwritten by in-tree CMake builds
    rm -f include/Makefile include/mbedtls/Makefile programs/*/Makefile
    git update-index --no-skip-worktree Makefile library/Makefile programs/Makefile tests/Makefile
    git checkout -- Makefile library/Makefile programs/Makefile tests/Makefile

    # Remove any artifacts from the component_test_cmake_as_subdirectory test.
    rm -rf programs/test/cmake_subproject/build
    rm -f programs/test/cmake_subproject/Makefile
    rm -f programs/test/cmake_subproject/cmake_subproject

    # Remove any artifacts from the component_test_cmake_as_subdirectory test.
    rm -rf programs/test/cmake_subproject/build
    rm -f programs/test/cmake_subproject/Makefile
    rm -f programs/test/cmake_subproject/cmake_subproject

    if [ -f "$CONFIG_BAK" ]; then
        mv "$CONFIG_BAK" "$CONFIG_H"
    fi
}

# Executed on exit. May be redefined depending on command line options.
final_report () {
    :
}

fatal_signal () {
    cleanup
    final_report $1
    trap - $1
    kill -$1 $$
}

trap 'fatal_signal HUP' HUP
trap 'fatal_signal INT' INT
trap 'fatal_signal TERM' TERM

msg()
{
    if [ -n "${current_component:-}" ]; then
        current_section="${current_component#component_}: $1"
    else
        current_section="$1"
    fi
    echo ""
    echo "******************************************************************"
    echo "* $current_section "
    printf "* "; date
    echo "******************************************************************"
}

armc6_build_test()
{
    FLAGS="$1"

    msg "build: ARM Compiler 6 ($FLAGS), make"
    ARM_TOOL_VARIANT="ult" CC="$ARMC6_CC" AR="$ARMC6_AR" CFLAGS="$FLAGS" \
                    WARNING_CFLAGS='-xc -std=c99' make lib
    make clean
}

err_msg()
{
    echo "$1" >&2
}

check_tools()
{
    for TOOL in "$@"; do
        if ! `type "$TOOL" >/dev/null 2>&1`; then
            err_msg "$TOOL not found!"
            exit 1
        fi
    done
}

check_headers_in_cpp () {
    ls include/mbedtls | grep "\.h$" >headers.txt
    <programs/test/cpp_dummy_build.cpp sed -n 's/"$//; s!^#include "mbedtls/!!p' |
    sort |
    diff headers.txt -
    rm headers.txt
}

pre_parse_command_line () {
    COMMAND_LINE_COMPONENTS=
    all_except=0
    no_armcc=

    # Note that legacy options are ignored instead of being omitted from this
    # list of options, so invocations that worked with previous version of
    # all.sh will still run and work properly.
    while [ $# -gt 0 ]; do
        case "$1" in
            --append-outcome) append_outcome=1;;
            --armcc) no_armcc=;;
            --armc5-bin-dir) shift; ARMC5_BIN_DIR="$1";;
            --armc6-bin-dir) shift; ARMC6_BIN_DIR="$1";;
            --except) all_except=1;;
            --force|-f) FORCE=1;;
            --gnutls-cli) shift;;
            --gnutls-legacy-cli) shift;;
            --gnutls-legacy-serv) shift;;
            --gnutls-serv) shift;;
            --help|-h) usage; exit;;
            --keep-going|-k) KEEP_GOING=1;;
            --list-all-components) printf '%s\n' $ALL_COMPONENTS; exit;;
            --list-components) printf '%s\n' $SUPPORTED_COMPONENTS; exit;;
<<<<<<< HEAD
            --memory|-m) ;;
            --no-armcc) no_armcc=1;;
            --no-force) FORCE=0;;
            --no-keep-going) KEEP_GOING=0;;
            --no-memory) ;;
            --openssl) shift;;
            --openssl-legacy) shift;;
            --openssl-next) shift;;
=======
            --memory|-m) MEMORY=1;;
            --no-append-outcome) append_outcome=0;;
            --no-armcc) no_armcc=1;;
            --no-force) FORCE=0;;
            --no-keep-going) KEEP_GOING=0;;
            --no-memory) MEMORY=0;;
            --openssl) shift; OPENSSL="$1";;
            --openssl-legacy) shift; OPENSSL_LEGACY="$1";;
            --openssl-next) shift; OPENSSL_NEXT="$1";;
            --outcome-file) shift; MBEDTLS_TEST_OUTCOME_FILE="$1";;
>>>>>>> 4ebb7825
            --out-of-source-dir) shift; OUT_OF_SOURCE_DIR="$1";;
            --random-seed) ;;
            --release-test|-r) ;;
            --seed|-s) shift;;
            -*)
                echo >&2 "Unknown option: $1"
                echo >&2 "Run $0 --help for usage."
                exit 120
                ;;
            *) COMMAND_LINE_COMPONENTS="$COMMAND_LINE_COMPONENTS $1";;
        esac
        shift
    done

    # With no list of components, run everything.
    if [ -z "$COMMAND_LINE_COMPONENTS" ]; then
        all_except=1
    fi

    # --no-armcc is a legacy option. The modern way is --except '*_armcc*'.
    # Ignore it if components are listed explicitly on the command line.
    if [ -n "$no_armcc" ] && [ $all_except -eq 1 ]; then
        COMMAND_LINE_COMPONENTS="$COMMAND_LINE_COMPONENTS *_armcc*"
    fi

    # Build the list of components to run.
    RUN_COMPONENTS=
    for component in $SUPPORTED_COMPONENTS; do
        if is_component_included "$component"; [ $? -eq $all_except ]; then
            RUN_COMPONENTS="$RUN_COMPONENTS $component"
        fi
    done

    unset all_except
    unset no_armcc
}

pre_check_git () {
    if [ $FORCE -eq 1 ]; then
        rm -rf "$OUT_OF_SOURCE_DIR"
        git checkout-index -f -q $CONFIG_H
        cleanup
    else

        if [ -d "$OUT_OF_SOURCE_DIR" ]; then
            echo "Warning - there is an existing directory at '$OUT_OF_SOURCE_DIR'" >&2
            echo "You can either delete this directory manually, or force the test by rerunning"
            echo "the script as: $0 --force --out-of-source-dir $OUT_OF_SOURCE_DIR"
            exit 1
        fi

        if ! git diff --quiet include/mbedtls/config.h; then
            err_msg "Warning - the configuration file 'include/mbedtls/config.h' has been edited. "
            echo "You can either delete or preserve your work, or force the test by rerunning the"
            echo "script as: $0 --force"
            exit 1
        fi
    fi
}

pre_check_seedfile () {
    if [ ! -f "./tests/seedfile" ]; then
        dd if=/dev/urandom of=./tests/seedfile bs=32 count=1
    fi
}

pre_setup_keep_going () {
    failure_summary=
    failure_count=0
    start_red=
    end_color=
    if [ -t 1 ]; then
        case "${TERM:-}" in
            *color*|cygwin|linux|rxvt*|screen|[Eex]term*)
                start_red=$(printf '\033[31m')
                end_color=$(printf '\033[0m')
                ;;
        esac
    fi
    record_status () {
        if "$@"; then
            last_status=0
        else
            last_status=$?
            text="$current_section: $* -> $last_status"
            failure_summary="$failure_summary
$text"
            failure_count=$((failure_count + 1))
            echo "${start_red}^^^^$text^^^^${end_color}"
        fi
    }
    make () {
        case "$*" in
            *test|*check)
                if [ $build_status -eq 0 ]; then
                    record_status command make "$@"
                else
                    echo "(skipped because the build failed)"
                fi
                ;;
            *)
                record_status command make "$@"
                build_status=$last_status
                ;;
        esac
    }
    final_report () {
        if [ $failure_count -gt 0 ]; then
            echo
            echo "!!!!!!!!!!!!!!!!!!!!!!!!!!!!!!!!!!!!!!!!!!!!!!!!!!!!!!!!!!!!!!!!!!"
            echo "${start_red}FAILED: $failure_count${end_color}$failure_summary"
            echo "!!!!!!!!!!!!!!!!!!!!!!!!!!!!!!!!!!!!!!!!!!!!!!!!!!!!!!!!!!!!!!!!!!"
            exit 1
        elif [ -z "${1-}" ]; then
            echo "SUCCESS :)"
        fi
        if [ -n "${1-}" ]; then
            echo "Killed by SIG$1."
        fi
    }
}

if_build_succeeded () {
    if [ $build_status -eq 0 ]; then
        record_status "$@"
    fi
}

# to be used instead of ! for commands run with
# record_status or if_build_succeeded
not() {
    ! "$@"
}

pre_prepare_outcome_file () {
    case "$MBEDTLS_TEST_OUTCOME_FILE" in
      [!/]*) MBEDTLS_TEST_OUTCOME_FILE="$PWD/$MBEDTLS_TEST_OUTCOME_FILE";;
    esac
    if [ -n "$MBEDTLS_TEST_OUTCOME_FILE" ] && [ "$append_outcome" -eq 0 ]; then
        rm -f "$MBEDTLS_TEST_OUTCOME_FILE"
    fi
}

pre_print_configuration () {
    msg "info: $0 configuration"
    echo "FORCE: $FORCE"
<<<<<<< HEAD
=======
    echo "MBEDTLS_TEST_OUTCOME_FILE: ${MBEDTLS_TEST_OUTCOME_FILE:-(none)}"
    echo "SEED: ${SEED-"UNSET"}"
    echo
    echo "OPENSSL: $OPENSSL"
    echo "OPENSSL_LEGACY: $OPENSSL_LEGACY"
    echo "OPENSSL_NEXT: $OPENSSL_NEXT"
    echo "GNUTLS_CLI: $GNUTLS_CLI"
    echo "GNUTLS_SERV: $GNUTLS_SERV"
    echo "GNUTLS_LEGACY_CLI: $GNUTLS_LEGACY_CLI"
    echo "GNUTLS_LEGACY_SERV: $GNUTLS_LEGACY_SERV"
>>>>>>> 4ebb7825
    echo "ARMC5_BIN_DIR: $ARMC5_BIN_DIR"
    echo "ARMC6_BIN_DIR: $ARMC6_BIN_DIR"
}

# Make sure the tools we need are available.
pre_check_tools () {
    # Build the list of variables to pass to output_env.sh.
    set env

    case " $RUN_COMPONENTS " in
        *_doxygen[_\ ]*) check_tools "doxygen" "dot";;
    esac

    case " $RUN_COMPONENTS " in
        *_arm_none_eabi_gcc[_\ ]*) check_tools "arm-none-eabi-gcc";;
    esac

    case " $RUN_COMPONENTS " in
        *_mingw[_\ ]*) check_tools "i686-w64-mingw32-gcc";;
    esac

    case " $RUN_COMPONENTS " in
        *" test_zeroize "*) check_tools "gdb";;
    esac

    case " $RUN_COMPONENTS " in
        *_armcc*)
            ARMC5_CC="$ARMC5_BIN_DIR/armcc"
            ARMC5_AR="$ARMC5_BIN_DIR/armar"
            ARMC6_CC="$ARMC6_BIN_DIR/armclang"
            ARMC6_AR="$ARMC6_BIN_DIR/armar"
            check_tools "$ARMC5_CC" "$ARMC5_AR" "$ARMC6_CC" "$ARMC6_AR";;
    esac

    msg "info: output_env.sh"
    case $RUN_COMPONENTS in
        *_armcc*)
            set "$@" ARMC5_CC="$ARMC5_CC" ARMC6_CC="$ARMC6_CC" RUN_ARMCC=1;;
        *) set "$@" RUN_ARMCC=0;;
    esac
    "$@" scripts/output_env.sh
}



################################################################
#### Basic checks
################################################################

#
# Test Suites to be executed
#
# The test ordering tries to optimize for the following criteria:
# 1. Catch possible problems early, by running first tests that run quickly
#    and/or are more likely to fail than others (eg I use Clang most of the
#    time, so start with a GCC build).
# 2. Minimize total running time, by avoiding useless rebuilds
#
# Indicative running times are given for reference.

component_check_recursion () {
    msg "Check: recursion.pl" # < 1s
    record_status tests/scripts/recursion.pl library/*.c
}

component_check_generated_files () {
    msg "Check: freshness of generated source files" # < 1s
    record_status tests/scripts/check-generated-files.sh
}

component_check_doxy_blocks () {
    msg "Check: doxygen markup outside doxygen blocks" # < 1s
    record_status tests/scripts/check-doxy-blocks.pl
}

component_check_files () {
    msg "Check: file sanity checks (permissions, encodings)" # < 1s
    record_status tests/scripts/check-files.py
}

component_check_names () {
    msg "Check: declared and exported names (builds the library)" # < 3s
    record_status tests/scripts/check-names.sh -v
}

component_check_test_cases () {
    msg "Check: test case descriptions" # < 1s
    record_status tests/scripts/check-test-cases.py
}

component_check_doxygen_warnings () {
    msg "Check: doxygen warnings (builds the documentation)" # ~ 3s
    record_status tests/scripts/doxygen.sh
}


################################################################
#### Build and test many configurations and targets
################################################################

component_test_default_out_of_box () {
    msg "build: make, default config (out-of-box)" # ~1min
    make
    # Disable fancy stuff
    SAVE_MBEDTLS_TEST_OUTCOME_FILE="$MBEDTLS_TEST_OUTCOME_FILE"
    unset MBEDTLS_TEST_OUTCOME_FILE

    msg "test: main suites make, default config (out-of-box)" # ~10s
    make test

    msg "selftest: make, default config (out-of-box)" # ~10s
    programs/test/selftest

    export MBEDTLS_TEST_OUTCOME_FILE="$SAVE_MBEDTLS_TEST_OUTCOME_FILE"
    unset SAVE_MBEDTLS_TEST_OUTCOME_FILE
}

component_test_default_cmake_gcc_asan () {
    msg "build: cmake, gcc, ASan" # ~ 1 min 50s
    CC=gcc cmake -D CMAKE_BUILD_TYPE:String=Asan .
    make

    msg "test: main suites (inc. selftests) (ASan build)" # ~ 50s
    make test
}

component_test_full_cmake_gcc_asan () {
    msg "build: full config, cmake, gcc, ASan"
    scripts/config.py full
    CC=gcc cmake -D CMAKE_BUILD_TYPE:String=Asan .
    make

    msg "test: main suites (inc. selftests) (full config, ASan build)"
    make test

    msg "test: ssl-opt.sh (full config, ASan build)"
    if_build_succeeded tests/ssl-opt.sh

    msg "test: compat.sh (full config, ASan build)"
    if_build_succeeded tests/compat.sh
}

component_test_ref_configs () {
    msg "test/build: ref-configs (ASan build)" # ~ 6 min 20s
    CC=gcc cmake -D CMAKE_BUILD_TYPE:String=Asan .
    record_status tests/scripts/test-ref-configs.pl
}

<<<<<<< HEAD
=======
component_test_sslv3 () {
    msg "build: Default + SSLv3 (ASan build)" # ~ 6 min
    scripts/config.py set MBEDTLS_SSL_PROTO_SSL3
    CC=gcc cmake -D CMAKE_BUILD_TYPE:String=Asan .
    make

    msg "test: SSLv3 - main suites (inc. selftests) (ASan build)" # ~ 50s
    make test

    msg "build: SSLv3 - compat.sh (ASan build)" # ~ 6 min
    if_build_succeeded tests/compat.sh -m 'tls1 tls1_1 tls1_2 dtls1 dtls1_2'
    if_build_succeeded env OPENSSL_CMD="$OPENSSL_LEGACY" tests/compat.sh -m 'ssl3'

    msg "build: SSLv3 - ssl-opt.sh (ASan build)" # ~ 6 min
    if_build_succeeded tests/ssl-opt.sh
}

component_test_no_renegotiation () {
    msg "build: Default + !MBEDTLS_SSL_RENEGOTIATION (ASan build)" # ~ 6 min
    scripts/config.py unset MBEDTLS_SSL_RENEGOTIATION
    CC=gcc cmake -D CMAKE_BUILD_TYPE:String=Asan .
    make

    msg "test: !MBEDTLS_SSL_RENEGOTIATION - main suites (inc. selftests) (ASan build)" # ~ 50s
    make test

    msg "test: !MBEDTLS_SSL_RENEGOTIATION - ssl-opt.sh (ASan build)" # ~ 6 min
    if_build_succeeded tests/ssl-opt.sh
}

>>>>>>> 4ebb7825
component_test_no_pem_no_fs () {
    msg "build: Default + !MBEDTLS_PEM_PARSE_C + !MBEDTLS_FS_IO (ASan build)"
    scripts/config.py unset MBEDTLS_PEM_PARSE_C
    scripts/config.py unset MBEDTLS_FS_IO
<<<<<<< HEAD
    scripts/config.py unset MBEDTLS_PSA_ITS_FILE_C # requires a filesystem
    scripts/config.py unset MBEDTLS_PSA_CRYPTO_STORAGE_C # requires PSA ITS
=======
>>>>>>> 4ebb7825
    CC=gcc cmake -D CMAKE_BUILD_TYPE:String=Asan .
    make

    msg "test: !MBEDTLS_PEM_PARSE_C !MBEDTLS_FS_IO - main suites (inc. selftests) (ASan build)" # ~ 50s
    make test
}

component_test_rsa_no_crt () {
    msg "build: Default + RSA_NO_CRT (ASan build)" # ~ 6 min
    scripts/config.py set MBEDTLS_RSA_NO_CRT
    CC=gcc cmake -D CMAKE_BUILD_TYPE:String=Asan .
    make

    msg "test: RSA_NO_CRT - main suites (inc. selftests) (ASan build)" # ~ 50s
    make test
}

<<<<<<< HEAD
component_test_new_ecdh_context () {
    msg "build: new ECDH context (ASan build)" # ~ 6 min
    scripts/config.py unset MBEDTLS_ECDH_LEGACY_CONTEXT
    CC=gcc cmake -D CMAKE_BUILD_TYPE:String=Asan .
    make

    msg "test: new ECDH context - main suites (inc. selftests) (ASan build)" # ~ 50s
    make test
}

component_test_everest () {
    msg "build: Everest ECDH context (ASan build)" # ~ 6 min
    scripts/config.py unset MBEDTLS_ECDH_LEGACY_CONTEXT
    scripts/config.py set MBEDTLS_ECDH_VARIANT_EVEREST_ENABLED
    CC=clang cmake -D CMAKE_BUILD_TYPE:String=Asan .
=======
component_test_everest () {
    msg "build: Everest ECDH context (ASan build)" # ~ 6 min
    scripts/config.py unset MBEDTLS_ECDH_LEGACY_CONTEXT
    scripts/config.py set MBEDTLS_ECDH_VARIANT_EVEREST_ENABLED
    CC=clang cmake -D CMAKE_BUILD_TYPE:String=Asan .
    make

    msg "test: Everest ECDH context - main suites (inc. selftests) (ASan build)" # ~ 50s
    make test

    msg "test: Everest ECDH context - ECDH-related part of ssl-opt.sh (ASan build)" # ~ 5s
    if_build_succeeded tests/ssl-opt.sh -f ECDH

    msg "test: Everest ECDH context - compat.sh with some ECDH ciphersuites (ASan build)" # ~ 3 min
    # Exclude some symmetric ciphers that are redundant here to gain time.
    if_build_succeeded tests/compat.sh -f ECDH -V NO -e 'ARCFOUR\|ARIA\|CAMELLIA\|CHACHA\|DES\|RC4'
}

component_test_small_ssl_out_content_len () {
    msg "build: small SSL_OUT_CONTENT_LEN (ASan build)"
    scripts/config.py set MBEDTLS_SSL_IN_CONTENT_LEN 16384
    scripts/config.py set MBEDTLS_SSL_OUT_CONTENT_LEN 4096
    CC=gcc cmake -D CMAKE_BUILD_TYPE:String=Asan .
    make

    msg "test: small SSL_OUT_CONTENT_LEN - ssl-opt.sh MFL and large packet tests"
    if_build_succeeded tests/ssl-opt.sh -f "Max fragment\|Large packet"
}

component_test_small_ssl_in_content_len () {
    msg "build: small SSL_IN_CONTENT_LEN (ASan build)"
    scripts/config.py set MBEDTLS_SSL_IN_CONTENT_LEN 4096
    scripts/config.py set MBEDTLS_SSL_OUT_CONTENT_LEN 16384
    CC=gcc cmake -D CMAKE_BUILD_TYPE:String=Asan .
    make

    msg "test: small SSL_IN_CONTENT_LEN - ssl-opt.sh MFL tests"
    if_build_succeeded tests/ssl-opt.sh -f "Max fragment"
}

component_test_small_ssl_dtls_max_buffering () {
    msg "build: small MBEDTLS_SSL_DTLS_MAX_BUFFERING #0"
    scripts/config.py set MBEDTLS_SSL_DTLS_MAX_BUFFERING 1000
    CC=gcc cmake -D CMAKE_BUILD_TYPE:String=Asan .
>>>>>>> 4ebb7825
    make

    msg "test: Everest ECDH context - main suites (inc. selftests) (ASan build)" # ~ 50s
    make test
}

<<<<<<< HEAD
component_test_psa_collect_statuses () {
  msg "build+test: psa_collect_statuses" # ~30s
  scripts/config.py full
  scripts/config.py unset MBEDTLS_MEMORY_BUFFER_ALLOC_C # slow and irrelevant
  record_status tests/scripts/psa_collect_statuses.py
  # Check that psa_crypto_init() succeeded at least once
  record_status grep -q '^0:psa_crypto_init:' tests/statuses.log
  rm -f tests/statuses.log
=======
component_test_small_mbedtls_ssl_dtls_max_buffering () {
    msg "build: small MBEDTLS_SSL_DTLS_MAX_BUFFERING #1"
    scripts/config.py set MBEDTLS_SSL_DTLS_MAX_BUFFERING 190
    CC=gcc cmake -D CMAKE_BUILD_TYPE:String=Asan .
    make

    msg "test: small MBEDTLS_SSL_DTLS_MAX_BUFFERING #1 - ssl-opt.sh specific reordering test"
    if_build_succeeded tests/ssl-opt.sh -f "DTLS reordering: Buffer encrypted Finished message, drop for fragmented NewSessionTicket"
>>>>>>> 4ebb7825
}

component_test_full_cmake_clang () {
    msg "build: cmake, full config, clang" # ~ 50s
    scripts/config.py full
<<<<<<< HEAD
    scripts/config.py unset MBEDTLS_MEMORY_BACKTRACE # too slow for tests
=======
>>>>>>> 4ebb7825
    CC=clang cmake -D CMAKE_BUILD_TYPE:String=Check -D ENABLE_TESTING=On .
    make

    msg "test: main suites (full config, clang)" # ~ 5s
    make test

    msg "test: psa_constant_names (full config, clang)" # ~ 1s
    record_status tests/scripts/test_psa_constant_names.py
}

component_test_full_make_gcc_o0 () {
    msg "build: make, full config, gcc -O0" # ~ 50s
    scripts/config.py full
    scripts/config.py unset MBEDTLS_MEMORY_BACKTRACE # too slow for tests
    make CC=gcc CFLAGS='-O0'

    msg "test: main suites (full config, gcc -O0)" # ~ 5s
    make test
}

component_build_deprecated () {
    msg "build: make, full config + DEPRECATED_WARNING, gcc -O" # ~ 30s
    scripts/config.py full
    scripts/config.py set MBEDTLS_DEPRECATED_WARNING
    # Build with -O -Wextra to catch a maximum of issues.
    make CC=gcc CFLAGS='-O -Werror -Wall -Wextra' lib programs
    make CC=gcc CFLAGS='-O -Werror -Wall -Wextra -Wno-unused-function' tests

    msg "build: make, full config + DEPRECATED_REMOVED, clang -O" # ~ 30s
    # No cleanup, just tweak the configuration and rebuild
    make clean
    scripts/config.py unset MBEDTLS_DEPRECATED_WARNING
    scripts/config.py set MBEDTLS_DEPRECATED_REMOVED
    # Build with -O -Wextra to catch a maximum of issues.
    make CC=clang CFLAGS='-O -Werror -Wall -Wextra' lib programs
    make CC=clang CFLAGS='-O -Werror -Wall -Wextra -Wno-unused-function' tests
}

component_test_depends_curves () {
    msg "test/build: curves.pl (gcc)" # ~ 4 min
    record_status tests/scripts/curves.pl
}

component_test_depends_hashes () {
    msg "test/build: depends-hashes.pl (gcc)" # ~ 2 min
    record_status tests/scripts/depends-hashes.pl
}

component_test_depends_pkalgs () {
    msg "test/build: depends-pkalgs.pl (gcc)" # ~ 2 min
    record_status tests/scripts/depends-pkalgs.pl
}

component_build_default_make_gcc_and_cxx () {
    msg "build: Unix make, -Os (gcc)" # ~ 30s
    make CC=gcc CFLAGS='-Werror -Wall -Wextra -Os'

    msg "test: verify header list in cpp_dummy_build.cpp"
    record_status check_headers_in_cpp

    msg "build: Unix make, incremental g++"
    make TEST_CPP=1
}

component_test_no_use_psa_crypto_full_cmake_asan() {
    # full minus MBEDTLS_USE_PSA_CRYPTO: run the same set of tests as basic-build-test.sh
<<<<<<< HEAD
    msg "build: cmake, full config + MBEDTLS_USE_PSA_CRYPTO, ASan"
    scripts/config.py full
    scripts/config.py unset MBEDTLS_MEMORY_BUFFER_ALLOC_C
    scripts/config.py set MBEDTLS_ECP_RESTARTABLE  # not using PSA, so enable restartable ECC
    scripts/config.py set MBEDTLS_PSA_CRYPTO_C
=======
    msg "build: cmake, full config minus MBEDTLS_USE_PSA_CRYPTO, ASan"
    scripts/config.py full
    scripts/config.py set MBEDTLS_ECP_RESTARTABLE  # not using PSA, so enable restartable ECC
    scripts/config.py unset MBEDTLS_PSA_CRYPTO_C
>>>>>>> 4ebb7825
    scripts/config.py unset MBEDTLS_USE_PSA_CRYPTO
    scripts/config.py unset MBEDTLS_PSA_ITS_FILE_C
    scripts/config.py unset MBEDTLS_PSA_CRYPTO_STORAGE_C
    CC=gcc cmake -D CMAKE_BUILD_TYPE:String=Asan .
    make

    msg "test: main suites (full minus MBEDTLS_USE_PSA_CRYPTO)"
    make test
}

component_test_check_params_functionality () {
    msg "build+test: MBEDTLS_CHECK_PARAMS functionality"
    scripts/config.py full # includes CHECK_PARAMS
    # Make MBEDTLS_PARAM_FAILED call mbedtls_param_failed().
    scripts/config.py unset MBEDTLS_CHECK_PARAMS_ASSERT
<<<<<<< HEAD
    scripts/config.py unset MBEDTLS_MEMORY_BUFFER_ALLOC_C
=======
>>>>>>> 4ebb7825
    # Only build and run tests. Do not build sample programs, because
    # they don't have a mbedtls_param_failed() function.
    make CC=gcc CFLAGS='-Werror -O1' lib test
}

component_test_check_params_without_platform () {
    msg "build+test: MBEDTLS_CHECK_PARAMS without MBEDTLS_PLATFORM_C"
    scripts/config.py full # includes CHECK_PARAMS
    # Keep MBEDTLS_PARAM_FAILED as assert.
<<<<<<< HEAD
    scripts/config.py unset MBEDTLS_MEMORY_BACKTRACE # too slow for tests
    scripts/config.py unset MBEDTLS_MEMORY_BUFFER_ALLOC_C
=======
>>>>>>> 4ebb7825
    scripts/config.py unset MBEDTLS_PLATFORM_EXIT_ALT
    scripts/config.py unset MBEDTLS_PLATFORM_TIME_ALT
    scripts/config.py unset MBEDTLS_PLATFORM_FPRINTF_ALT
    scripts/config.py unset MBEDTLS_PLATFORM_MEMORY
    scripts/config.py unset MBEDTLS_PLATFORM_PRINTF_ALT
    scripts/config.py unset MBEDTLS_PLATFORM_SNPRINTF_ALT
    scripts/config.py unset MBEDTLS_ENTROPY_NV_SEED
    scripts/config.py unset MBEDTLS_PLATFORM_C
    make CC=gcc CFLAGS='-Werror -O1' all test
}

component_test_check_params_silent () {
    msg "build+test: MBEDTLS_CHECK_PARAMS with alternative MBEDTLS_PARAM_FAILED()"
    scripts/config.py full # includes CHECK_PARAMS
<<<<<<< HEAD
    scripts/config.py unset MBEDTLS_MEMORY_BACKTRACE # too slow for tests
=======
>>>>>>> 4ebb7825
    # Set MBEDTLS_PARAM_FAILED to nothing.
    sed -i 's/.*\(#define MBEDTLS_PARAM_FAILED( cond )\).*/\1/' "$CONFIG_H"
    make CC=gcc CFLAGS='-Werror -O1' all test
}

component_test_no_platform () {
    # Full configuration build, without platform support, file IO and net sockets.
    # This should catch missing mbedtls_printf definitions, and by disabling file
    # IO, it should catch missing '#include <stdio.h>'
    msg "build: full config except platform/fsio/net, make, gcc, C99" # ~ 30s
    scripts/config.py full
    scripts/config.py unset MBEDTLS_PLATFORM_C
<<<<<<< HEAD
=======
    scripts/config.py unset MBEDTLS_NET_C
>>>>>>> 4ebb7825
    scripts/config.py unset MBEDTLS_PLATFORM_MEMORY
    scripts/config.py unset MBEDTLS_PLATFORM_PRINTF_ALT
    scripts/config.py unset MBEDTLS_PLATFORM_FPRINTF_ALT
    scripts/config.py unset MBEDTLS_PLATFORM_SNPRINTF_ALT
    scripts/config.py unset MBEDTLS_PLATFORM_TIME_ALT
    scripts/config.py unset MBEDTLS_PLATFORM_EXIT_ALT
    scripts/config.py unset MBEDTLS_ENTROPY_NV_SEED
<<<<<<< HEAD
    scripts/config.py unset MBEDTLS_MEMORY_BUFFER_ALLOC_C
    scripts/config.py unset MBEDTLS_FS_IO
    scripts/config.py unset MBEDTLS_PSA_CRYPTO_SE_C
=======
    scripts/config.py unset MBEDTLS_FS_IO
>>>>>>> 4ebb7825
    scripts/config.py unset MBEDTLS_PSA_CRYPTO_STORAGE_C
    scripts/config.py unset MBEDTLS_PSA_ITS_FILE_C
    # Note, _DEFAULT_SOURCE needs to be defined for platforms using glibc version >2.19,
    # to re-enable platform integration features otherwise disabled in C99 builds
    make CC=gcc CFLAGS='-Werror -Wall -Wextra -std=c99 -pedantic -O0 -D_DEFAULT_SOURCE' lib programs
    make CC=gcc CFLAGS='-Werror -Wall -Wextra -O0' test
}

component_build_no_std_function () {
    # catch compile bugs in _uninit functions
    msg "build: full config with NO_STD_FUNCTION, make, gcc" # ~ 30s
    scripts/config.py full
    scripts/config.py set MBEDTLS_PLATFORM_NO_STD_FUNCTIONS
    scripts/config.py unset MBEDTLS_ENTROPY_NV_SEED
<<<<<<< HEAD
    make CC=gcc CFLAGS='-Werror -Wall -Wextra -O0'
}

component_test_null_entropy () {
    msg "build: default config with  MBEDTLS_TEST_NULL_ENTROPY (ASan build)"
    scripts/config.py set MBEDTLS_TEST_NULL_ENTROPY
    scripts/config.py set MBEDTLS_NO_DEFAULT_ENTROPY_SOURCES
    scripts/config.py set MBEDTLS_ENTROPY_C
    scripts/config.py unset MBEDTLS_ENTROPY_NV_SEED
    scripts/config.py unset MBEDTLS_ENTROPY_HARDWARE_ALT
    scripts/config.py unset MBEDTLS_HAVEGE_C
    CC=gcc cmake -D CMAKE_BUILD_TYPE:String=Asan -D UNSAFE_BUILD=ON .
    make

    msg "test: MBEDTLS_TEST_NULL_ENTROPY - main suites (inc. selftests) (ASan build)"
    make test
}

component_test_platform_calloc_macro () {
    msg "build: MBEDTLS_PLATFORM_{CALLOC/FREE}_MACRO enabled (ASan build)"
    scripts/config.py set MBEDTLS_PLATFORM_MEMORY
    scripts/config.py set MBEDTLS_PLATFORM_CALLOC_MACRO calloc
    scripts/config.py set MBEDTLS_PLATFORM_FREE_MACRO   free
=======
    make CC=gcc CFLAGS='-Werror -Wall -Wextra -O0'
}

component_build_no_ssl_srv () {
    msg "build: full config except ssl_srv.c, make, gcc" # ~ 30s
    scripts/config.py full
    scripts/config.py unset MBEDTLS_SSL_SRV_C
    make CC=gcc CFLAGS='-Werror -Wall -Wextra -O0'
}

component_build_no_ssl_cli () {
    msg "build: full config except ssl_cli.c, make, gcc" # ~ 30s
    scripts/config.py full
    scripts/config.py unset MBEDTLS_SSL_CLI_C
    make CC=gcc CFLAGS='-Werror -Wall -Wextra -O0'
}

component_build_no_sockets () {
    # Note, C99 compliance can also be tested with the sockets support disabled,
    # as that requires a POSIX platform (which isn't the same as C99).
    msg "build: full config except net_sockets.c, make, gcc -std=c99 -pedantic" # ~ 30s
    scripts/config.py full
    scripts/config.py unset MBEDTLS_NET_C # getaddrinfo() undeclared, etc.
    scripts/config.py set MBEDTLS_NO_PLATFORM_ENTROPY # uses syscall() on GNU/Linux
    make CC=gcc CFLAGS='-Werror -Wall -Wextra -O0 -std=c99 -pedantic' lib
}

component_test_memory_buffer_allocator_backtrace () {
    msg "build: default config with memory buffer allocator and backtrace enabled"
    scripts/config.py set MBEDTLS_MEMORY_BUFFER_ALLOC_C
    scripts/config.py set MBEDTLS_PLATFORM_MEMORY
    scripts/config.py set MBEDTLS_MEMORY_BACKTRACE
    scripts/config.py set MBEDTLS_MEMORY_DEBUG
    CC=gcc cmake .
    make

    msg "test: MBEDTLS_MEMORY_BUFFER_ALLOC_C and MBEDTLS_MEMORY_BACKTRACE"
    make test
}

component_test_memory_buffer_allocator () {
    msg "build: default config with memory buffer allocator"
    scripts/config.py set MBEDTLS_MEMORY_BUFFER_ALLOC_C
    scripts/config.py set MBEDTLS_PLATFORM_MEMORY
    CC=gcc cmake .
    make

    msg "test: MBEDTLS_MEMORY_BUFFER_ALLOC_C"
    make test

    msg "test: ssl-opt.sh, MBEDTLS_MEMORY_BUFFER_ALLOC_C"
    # MBEDTLS_MEMORY_BUFFER_ALLOC is slow. Skip tests that tend to time out.
    if_build_succeeded tests/ssl-opt.sh -e '^DTLS proxy'
}

component_test_no_max_fragment_length () {
    # Run max fragment length tests with MFL disabled
    msg "build: default config except MFL extension (ASan build)" # ~ 30s
    scripts/config.py unset MBEDTLS_SSL_MAX_FRAGMENT_LENGTH
>>>>>>> 4ebb7825
    CC=gcc cmake -D CMAKE_BUILD_TYPE:String=Asan .
    make

    msg "test: MBEDTLS_PLATFORM_{CALLOC/FREE}_MACRO enabled (ASan build)"
    make test
}

<<<<<<< HEAD
component_test_malloc_0_null () {
    msg "build: malloc(0) returns NULL (ASan+UBSan build)"
    scripts/config.py full
    scripts/config.py unset MBEDTLS_MEMORY_BUFFER_ALLOC_C
    make CC=gcc CFLAGS="'-DMBEDTLS_CONFIG_FILE=\"$PWD/tests/configs/config-wrapper-malloc-0-null.h\"' $ASAN_CFLAGS -O" LDFLAGS="$ASAN_CFLAGS"
=======
component_test_asan_remove_peer_certificate () {
    msg "build: default config with MBEDTLS_SSL_KEEP_PEER_CERTIFICATE disabled (ASan build)"
    scripts/config.py unset MBEDTLS_SSL_KEEP_PEER_CERTIFICATE
    CC=gcc cmake -D CMAKE_BUILD_TYPE:String=Asan .
    make
>>>>>>> 4ebb7825

    msg "test: malloc(0) returns NULL (ASan+UBSan build)"
    make test

    msg "selftest: malloc(0) returns NULL (ASan+UBSan build)"
    # Just the calloc selftest. "make test" ran the others as part of the
    # test suites.
    if_build_succeeded programs/test/selftest calloc
}

<<<<<<< HEAD
component_test_aes_fewer_tables () {
    msg "build: default config with AES_FEWER_TABLES enabled"
    scripts/config.py set MBEDTLS_AES_FEWER_TABLES
    make CC=gcc CFLAGS='-Werror -Wall -Wextra'
=======
component_test_no_max_fragment_length_small_ssl_out_content_len () {
    msg "build: no MFL extension, small SSL_OUT_CONTENT_LEN (ASan build)"
    scripts/config.py unset MBEDTLS_SSL_MAX_FRAGMENT_LENGTH
    scripts/config.py set MBEDTLS_SSL_IN_CONTENT_LEN 16384
    scripts/config.py set MBEDTLS_SSL_OUT_CONTENT_LEN 4096
    CC=gcc cmake -D CMAKE_BUILD_TYPE:String=Asan .
    make
>>>>>>> 4ebb7825

    msg "test: AES_FEWER_TABLES"
    make test
}

<<<<<<< HEAD
component_test_aes_rom_tables () {
    msg "build: default config with AES_ROM_TABLES enabled"
    scripts/config.py set MBEDTLS_AES_ROM_TABLES
    make CC=gcc CFLAGS='-Werror -Wall -Wextra'
=======
component_test_when_no_ciphersuites_have_mac () {
    msg "build: when no ciphersuites have MAC"
    scripts/config.py unset MBEDTLS_CIPHER_NULL_CIPHER
    scripts/config.py unset MBEDTLS_ARC4_C
    scripts/config.py unset MBEDTLS_CIPHER_MODE_CBC
    make
>>>>>>> 4ebb7825

    msg "test: AES_ROM_TABLES"
    make test
}

component_test_aes_fewer_tables_and_rom_tables () {
    msg "build: default config with AES_ROM_TABLES and AES_FEWER_TABLES enabled"
    scripts/config.py set MBEDTLS_AES_FEWER_TABLES
    scripts/config.py set MBEDTLS_AES_ROM_TABLES
    make CC=gcc CFLAGS='-Werror -Wall -Wextra'

    msg "test: AES_FEWER_TABLES + AES_ROM_TABLES"
    make test
}

<<<<<<< HEAD
component_test_se_default () {
    msg "build: default config + MBEDTLS_PSA_CRYPTO_SE_C"
    scripts/config.py set MBEDTLS_PSA_CRYPTO_SE_C
    make CC=clang CFLAGS="$ASAN_CFLAGS -Os" LDFLAGS="$ASAN_CFLAGS"
=======
component_test_null_entropy () {
    msg "build: default config with  MBEDTLS_TEST_NULL_ENTROPY (ASan build)"
    scripts/config.py set MBEDTLS_TEST_NULL_ENTROPY
    scripts/config.py set MBEDTLS_NO_DEFAULT_ENTROPY_SOURCES
    scripts/config.py set MBEDTLS_ENTROPY_C
    scripts/config.py unset MBEDTLS_ENTROPY_NV_SEED
    scripts/config.py unset MBEDTLS_ENTROPY_HARDWARE_ALT
    scripts/config.py unset MBEDTLS_HAVEGE_C
    CC=gcc cmake -D CMAKE_BUILD_TYPE:String=Asan -D UNSAFE_BUILD=ON .
    make
>>>>>>> 4ebb7825

    msg "test: default config + MBEDTLS_PSA_CRYPTO_SE_C"
    make test
}

<<<<<<< HEAD
component_test_se_full () {
    msg "build: full config + MBEDTLS_PSA_CRYPTO_SE_C"
    scripts/config.py full
    scripts/config.py unset MBEDTLS_MEMORY_BUFFER_ALLOC_C
    scripts/config.py set MBEDTLS_PSA_CRYPTO_SE_C
    make CC=gcc CFLAGS="$ASAN_CFLAGS -O2" LDFLAGS="$ASAN_CFLAGS"
=======
component_test_platform_calloc_macro () {
    msg "build: MBEDTLS_PLATFORM_{CALLOC/FREE}_MACRO enabled (ASan build)"
    scripts/config.py set MBEDTLS_PLATFORM_MEMORY
    scripts/config.py set MBEDTLS_PLATFORM_CALLOC_MACRO calloc
    scripts/config.py set MBEDTLS_PLATFORM_FREE_MACRO   free
    CC=gcc cmake -D CMAKE_BUILD_TYPE:String=Asan .
    make
>>>>>>> 4ebb7825

    msg "test: full config + MBEDTLS_PSA_CRYPTO_SE_C"
    make test
}

component_test_make_shared () {
    msg "build/test: make shared" # ~ 40s
    make SHARED=1 all check
    ldd programs/util/strerror | grep libmbedcrypto
}

component_test_cmake_shared () {
    msg "build/test: cmake shared" # ~ 2min
    cmake -DUSE_SHARED_MBEDTLS_LIBRARY=On .
    make
    ldd programs/util/strerror | grep libmbedcrypto
    make test
}

component_build_mbedtls_config_file () {
    msg "build: make with MBEDTLS_CONFIG_FILE" # ~40s
    # Use the full config so as to catch a maximum of places where
    # the check of MBEDTLS_CONFIG_FILE might be missing.
    scripts/config.py full
    sed 's!"check_config.h"!"mbedtls/check_config.h"!' <"$CONFIG_H" >full_config.h
    echo '#error "MBEDTLS_CONFIG_FILE is not working"' >"$CONFIG_H"
    make CFLAGS="-I '$PWD' -DMBEDTLS_CONFIG_FILE='\"full_config.h\"'"
    rm -f full_config.h
}

component_test_m32_o0 () {
    # Build once with -O0, to compile out the i386 specific inline assembly
    msg "build: i386, make, gcc -O0 (ASan build)" # ~ 30s
    scripts/config.py full
    make CC=gcc CFLAGS="$ASAN_CFLAGS -m32 -O0" LDFLAGS="-m32 $ASAN_CFLAGS"

    msg "test: i386, make, gcc -O0 (ASan build)"
    make test
}
support_test_m32_o0 () {
    case $(uname -m) in
        *64*) true;;
        *) false;;
    esac
}

component_test_m32_o1 () {
    # Build again with -O1, to compile in the i386 specific inline assembly
    msg "build: i386, make, gcc -O1 (ASan build)" # ~ 30s
    scripts/config.py full
<<<<<<< HEAD
    scripts/config.py unset MBEDTLS_MEMORY_BACKTRACE
    scripts/config.py unset MBEDTLS_MEMORY_BUFFER_ALLOC_C
    scripts/config.py unset MBEDTLS_MEMORY_DEBUG
=======
>>>>>>> 4ebb7825
    make CC=gcc CFLAGS="$ASAN_CFLAGS -m32 -O1" LDFLAGS="-m32 $ASAN_CFLAGS"

    msg "test: i386, make, gcc -O1 (ASan build)"
    make test
}
support_test_m32_o1 () {
    support_test_m32_o0 "$@"
}

component_test_m32_everest () {
    msg "build: i386, Everest ECDH context (ASan build)" # ~ 6 min
    scripts/config.py unset MBEDTLS_ECDH_LEGACY_CONTEXT
    scripts/config.py set MBEDTLS_ECDH_VARIANT_EVEREST_ENABLED
    make CC=gcc CFLAGS="$ASAN_CFLAGS -m32 -O2" LDFLAGS="-m32 $ASAN_CFLAGS"

    msg "test: i386, Everest ECDH context - main suites (inc. selftests) (ASan build)" # ~ 50s
    make test
<<<<<<< HEAD
=======

    msg "test: i386, Everest ECDH context - ECDH-related part of ssl-opt.sh (ASan build)" # ~ 5s
    if_build_succeeded tests/ssl-opt.sh -f ECDH

    msg "test: i386, Everest ECDH context - compat.sh with some ECDH ciphersuites (ASan build)" # ~ 3 min
    # Exclude some symmetric ciphers that are redundant here to gain time.
    if_build_succeeded tests/compat.sh -f ECDH -V NO -e 'ARCFOUR\|ARIA\|CAMELLIA\|CHACHA\|DES\|RC4'
>>>>>>> 4ebb7825
}
support_test_m32_everest () {
    support_test_m32_o0 "$@"
}

component_test_mx32 () {
    msg "build: 64-bit ILP32, make, gcc" # ~ 30s
    scripts/config.py full
    make CC=gcc CFLAGS='-Werror -Wall -Wextra -mx32' LDFLAGS='-mx32'

    msg "test: 64-bit ILP32, make, gcc"
    make test
}
support_test_mx32 () {
    case $(uname -m) in
        amd64|x86_64) true;;
        *) false;;
    esac
}

component_test_min_mpi_window_size () {
    msg "build: Default + MBEDTLS_MPI_WINDOW_SIZE=1 (ASan build)" # ~ 10s
    scripts/config.py set MBEDTLS_MPI_WINDOW_SIZE 1
    CC=gcc cmake -D CMAKE_BUILD_TYPE:String=Asan .
    make

    msg "test: MBEDTLS_MPI_WINDOW_SIZE=1 - main suites (inc. selftests) (ASan build)" # ~ 10s
    make test
}

component_test_have_int32 () {
    msg "build: gcc, force 32-bit bignum limbs"
    scripts/config.py unset MBEDTLS_HAVE_ASM
    scripts/config.py unset MBEDTLS_AESNI_C
    scripts/config.py unset MBEDTLS_PADLOCK_C
    make CC=gcc CFLAGS='-Werror -Wall -Wextra -DMBEDTLS_HAVE_INT32'

    msg "test: gcc, force 32-bit bignum limbs"
    make test
}

component_test_have_int64 () {
    msg "build: gcc, force 64-bit bignum limbs"
    scripts/config.py unset MBEDTLS_HAVE_ASM
    scripts/config.py unset MBEDTLS_AESNI_C
    scripts/config.py unset MBEDTLS_PADLOCK_C
    make CC=gcc CFLAGS='-Werror -Wall -Wextra -DMBEDTLS_HAVE_INT64'

    msg "test: gcc, force 64-bit bignum limbs"
    make test
}

component_test_no_udbl_division () {
    msg "build: MBEDTLS_NO_UDBL_DIVISION native" # ~ 10s
    scripts/config.py full
    scripts/config.py unset MBEDTLS_MEMORY_BACKTRACE # too slow for tests
    scripts/config.py set MBEDTLS_NO_UDBL_DIVISION
    make CFLAGS='-Werror -O1'

    msg "test: MBEDTLS_NO_UDBL_DIVISION native" # ~ 10s
    make test
}

component_test_no_64bit_multiplication () {
    msg "build: MBEDTLS_NO_64BIT_MULTIPLICATION native" # ~ 10s
    scripts/config.py full
    scripts/config.py unset MBEDTLS_MEMORY_BACKTRACE # too slow for tests
    scripts/config.py set MBEDTLS_NO_64BIT_MULTIPLICATION
    make CFLAGS='-Werror -O1'

    msg "test: MBEDTLS_NO_64BIT_MULTIPLICATION native" # ~ 10s
    make test
}

component_build_arm_none_eabi_gcc () {
    msg "build: arm-none-eabi-gcc, make" # ~ 10s
    scripts/config.py baremetal
    make CC=arm-none-eabi-gcc AR=arm-none-eabi-ar LD=arm-none-eabi-ld CFLAGS='-Werror -Wall -Wextra' lib
}

component_build_arm_none_eabi_gcc_arm5vte () {
    msg "build: arm-none-eabi-gcc -march=arm5vte, make" # ~ 10s
    scripts/config.py baremetal
    # Build for a target platform that's close to what Debian uses
    # for its "armel" distribution (https://wiki.debian.org/ArmEabiPort).
    # See https://github.com/ARMmbed/mbedtls/pull/2169 and comments.
    # It would be better to build with arm-linux-gnueabi-gcc but
    # we don't have that on our CI at this time.
    make CC=arm-none-eabi-gcc AR=arm-none-eabi-ar CFLAGS='-Werror -Wall -Wextra -march=armv5te -O1' LDFLAGS='-march=armv5te' SHELL='sh -x' lib
}

component_build_arm_none_eabi_gcc_no_udbl_division () {
    msg "build: arm-none-eabi-gcc -DMBEDTLS_NO_UDBL_DIVISION, make" # ~ 10s
    scripts/config.py baremetal
    scripts/config.py set MBEDTLS_NO_UDBL_DIVISION
    make CC=arm-none-eabi-gcc AR=arm-none-eabi-ar LD=arm-none-eabi-ld CFLAGS='-Werror -Wall -Wextra' lib
    echo "Checking that software 64-bit division is not required"
    if_build_succeeded not grep __aeabi_uldiv library/*.o
}

component_build_arm_none_eabi_gcc_no_64bit_multiplication () {
    msg "build: arm-none-eabi-gcc MBEDTLS_NO_64BIT_MULTIPLICATION, make" # ~ 10s
    scripts/config.py baremetal
    scripts/config.py set MBEDTLS_NO_64BIT_MULTIPLICATION
    make CC=arm-none-eabi-gcc AR=arm-none-eabi-ar LD=arm-none-eabi-ld CFLAGS='-Werror -O1 -march=armv6-m -mthumb' lib
    echo "Checking that software 64-bit multiplication is not required"
    if_build_succeeded not grep __aeabi_lmul library/*.o
}

component_build_armcc () {
    msg "build: ARM Compiler 5, make"
    scripts/config.py baremetal

    make CC="$ARMC5_CC" AR="$ARMC5_AR" WARNING_CFLAGS='--strict --c99' lib
    make clean

    # ARM Compiler 6 - Target ARMv7-A
    armc6_build_test "--target=arm-arm-none-eabi -march=armv7-a"

    # ARM Compiler 6 - Target ARMv7-M
    armc6_build_test "--target=arm-arm-none-eabi -march=armv7-m"

    # ARM Compiler 6 - Target ARMv8-A - AArch32
    armc6_build_test "--target=arm-arm-none-eabi -march=armv8.2-a"

    # ARM Compiler 6 - Target ARMv8-M
    armc6_build_test "--target=arm-arm-none-eabi -march=armv8-m.main"

    # ARM Compiler 6 - Target ARMv8-A - AArch64
    armc6_build_test "--target=aarch64-arm-none-eabi -march=armv8.2-a"
}

<<<<<<< HEAD
=======
component_test_allow_sha1 () {
    msg "build: allow SHA1 in certificates by default"
    scripts/config.py set MBEDTLS_TLS_DEFAULT_ALLOW_SHA1_IN_CERTIFICATES
    make CFLAGS='-Werror -Wall -Wextra'
    msg "test: allow SHA1 in certificates by default"
    make test
    if_build_succeeded tests/ssl-opt.sh -f SHA-1
}

>>>>>>> 4ebb7825
component_build_mingw () {
    msg "build: Windows cross build - mingw64, make (Link Library)" # ~ 30s
    make CC=i686-w64-mingw32-gcc AR=i686-w64-mingw32-ar LD=i686-w64-minggw32-ld CFLAGS='-Werror -Wall -Wextra' WINDOWS_BUILD=1 lib programs

    # note Make tests only builds the tests, but doesn't run them
    make CC=i686-w64-mingw32-gcc AR=i686-w64-mingw32-ar LD=i686-w64-minggw32-ld CFLAGS='-Werror' WINDOWS_BUILD=1 tests
    make WINDOWS_BUILD=1 clean

    msg "build: Windows cross build - mingw64, make (DLL)" # ~ 30s
    make CC=i686-w64-mingw32-gcc AR=i686-w64-mingw32-ar LD=i686-w64-minggw32-ld CFLAGS='-Werror -Wall -Wextra' WINDOWS_BUILD=1 SHARED=1 lib programs
    make CC=i686-w64-mingw32-gcc AR=i686-w64-mingw32-ar LD=i686-w64-minggw32-ld CFLAGS='-Werror -Wall -Wextra' WINDOWS_BUILD=1 SHARED=1 tests
    make WINDOWS_BUILD=1 clean
}
support_build_mingw() {
    case $(i686-w64-mingw32-gcc -dumpversion) in
        [0-5]*) false;;
        *) true;;
    esac
}

component_test_memsan () {
    msg "build: MSan (clang)" # ~ 1 min 20s
    scripts/config.py unset MBEDTLS_AESNI_C # memsan doesn't grok asm
    CC=clang cmake -D CMAKE_BUILD_TYPE:String=MemSan .
    make

    msg "test: main suites (MSan)" # ~ 10s
    make test
}

component_test_valgrind () {
    msg "build: Release (clang)"
    CC=clang cmake -D CMAKE_BUILD_TYPE:String=Release .
    make

    msg "test: main suites valgrind (Release)"
    make memcheck
}

component_test_cmake_out_of_source () {
    msg "build: cmake 'out-of-source' build"
    MBEDTLS_ROOT_DIR="$PWD"
    mkdir "$OUT_OF_SOURCE_DIR"
    cd "$OUT_OF_SOURCE_DIR"
    cmake "$MBEDTLS_ROOT_DIR"
    make

    msg "test: cmake 'out-of-source' build"
    make test

    cd "$MBEDTLS_ROOT_DIR"
    rm -rf "$OUT_OF_SOURCE_DIR"
    unset MBEDTLS_ROOT_DIR
}

component_test_cmake_as_subdirectory () {
    msg "build: cmake 'as-subdirectory' build"
    MBEDTLS_ROOT_DIR="$PWD"

    cd programs/test/cmake_subproject
    cmake .
    make
    if_build_succeeded ./cmake_subproject

    cd "$MBEDTLS_ROOT_DIR"
    unset MBEDTLS_ROOT_DIR
}

component_test_zeroize () {
    # Test that the function mbedtls_platform_zeroize() is not optimized away by
    # different combinations of compilers and optimization flags by using an
    # auxiliary GDB script. Unfortunately, GDB does not return error values to the
    # system in all cases that the script fails, so we must manually search the
    # output to check whether the pass string is present and no failure strings
    # were printed.

    # Don't try to disable ASLR. We don't care about ASLR here. We do care
    # about a spurious message if Gdb tries and fails, so suppress that.
    gdb_disable_aslr=
    if [ -z "$(gdb -batch -nw -ex 'set disable-randomization off' 2>&1)" ]; then
        gdb_disable_aslr='set disable-randomization off'
    fi

    for optimization_flag in -O2 -O3 -Ofast -Os; do
        for compiler in clang gcc; do
            msg "test: $compiler $optimization_flag, mbedtls_platform_zeroize()"
            make programs CC="$compiler" DEBUG=1 CFLAGS="$optimization_flag"
            if_build_succeeded gdb -ex "$gdb_disable_aslr" -x tests/scripts/test_zeroize.gdb -nw -batch -nx 2>&1 | tee test_zeroize.log
            if_build_succeeded grep "The buffer was correctly zeroized" test_zeroize.log
            if_build_succeeded not grep -i "error" test_zeroize.log
            rm -f test_zeroize.log
            make clean
        done
    done

    unset gdb_disable_aslr
}

support_check_python_files () {
    type pylint3 >/dev/null 2>/dev/null
}
component_check_python_files () {
    msg "Lint: Python scripts"
    record_status tests/scripts/check-python-files.sh
}

component_check_generate_test_code () {
    msg "uint test: generate_test_code.py"
    record_status ./tests/scripts/test_generate_test_code.py
}

################################################################
#### Termination
################################################################

post_report () {
    msg "Done, cleaning up"
    cleanup

    final_report
}



################################################################
#### Run all the things
################################################################

# Run one component and clean up afterwards.
run_component () {
    # Back up the configuration in case the component modifies it.
    # The cleanup function will restore it.
    cp -p "$CONFIG_H" "$CONFIG_BAK"
    current_component="$1"
    export MBEDTLS_TEST_CONFIGURATION="$current_component"
    "$@"
    cleanup
}

# Preliminary setup
pre_check_environment
pre_initialize_variables
pre_parse_command_line "$@"

pre_check_git
pre_check_seedfile

build_status=0
if [ $KEEP_GOING -eq 1 ]; then
    pre_setup_keep_going
else
    record_status () {
        "$@"
    }
fi
pre_prepare_outcome_file
pre_print_configuration
pre_check_tools
cleanup

# Run the requested tests.
for component in $RUN_COMPONENTS; do
    run_component "component_$component"
done

# We're done.
post_report<|MERGE_RESOLUTION|>--- conflicted
+++ resolved
@@ -112,11 +112,7 @@
     CONFIG_H='include/mbedtls/config.h'
     CONFIG_BAK="$CONFIG_H.bak"
 
-<<<<<<< HEAD
-=======
     append_outcome=0
-    MEMORY=0
->>>>>>> 4ebb7825
     FORCE=0
     KEEP_GOING=0
 
@@ -135,12 +131,9 @@
         export MAKEFLAGS="-j"
     fi
 
-<<<<<<< HEAD
     # Include more verbose output for failing tests run by CMake
     export CTEST_OUTPUT_ON_FAILURE=1
 
-=======
->>>>>>> 4ebb7825
     # CFLAGS and LDFLAGS for Asan builds that don't use CMake
     ASAN_CFLAGS='-Werror -Wall -Wextra -fsanitize=address,undefined -fno-sanitize-recover=all'
 
@@ -340,8 +333,8 @@
             --keep-going|-k) KEEP_GOING=1;;
             --list-all-components) printf '%s\n' $ALL_COMPONENTS; exit;;
             --list-components) printf '%s\n' $SUPPORTED_COMPONENTS; exit;;
-<<<<<<< HEAD
             --memory|-m) ;;
+            --no-append-outcome) append_outcome=0;;
             --no-armcc) no_armcc=1;;
             --no-force) FORCE=0;;
             --no-keep-going) KEEP_GOING=0;;
@@ -349,18 +342,7 @@
             --openssl) shift;;
             --openssl-legacy) shift;;
             --openssl-next) shift;;
-=======
-            --memory|-m) MEMORY=1;;
-            --no-append-outcome) append_outcome=0;;
-            --no-armcc) no_armcc=1;;
-            --no-force) FORCE=0;;
-            --no-keep-going) KEEP_GOING=0;;
-            --no-memory) MEMORY=0;;
-            --openssl) shift; OPENSSL="$1";;
-            --openssl-legacy) shift; OPENSSL_LEGACY="$1";;
-            --openssl-next) shift; OPENSSL_NEXT="$1";;
             --outcome-file) shift; MBEDTLS_TEST_OUTCOME_FILE="$1";;
->>>>>>> 4ebb7825
             --out-of-source-dir) shift; OUT_OF_SOURCE_DIR="$1";;
             --random-seed) ;;
             --release-test|-r) ;;
@@ -507,19 +489,7 @@
 pre_print_configuration () {
     msg "info: $0 configuration"
     echo "FORCE: $FORCE"
-<<<<<<< HEAD
-=======
     echo "MBEDTLS_TEST_OUTCOME_FILE: ${MBEDTLS_TEST_OUTCOME_FILE:-(none)}"
-    echo "SEED: ${SEED-"UNSET"}"
-    echo
-    echo "OPENSSL: $OPENSSL"
-    echo "OPENSSL_LEGACY: $OPENSSL_LEGACY"
-    echo "OPENSSL_NEXT: $OPENSSL_NEXT"
-    echo "GNUTLS_CLI: $GNUTLS_CLI"
-    echo "GNUTLS_SERV: $GNUTLS_SERV"
-    echo "GNUTLS_LEGACY_CLI: $GNUTLS_LEGACY_CLI"
-    echo "GNUTLS_LEGACY_SERV: $GNUTLS_LEGACY_SERV"
->>>>>>> 4ebb7825
     echo "ARMC5_BIN_DIR: $ARMC5_BIN_DIR"
     echo "ARMC6_BIN_DIR: $ARMC6_BIN_DIR"
 }
@@ -654,12 +624,6 @@
 
     msg "test: main suites (inc. selftests) (full config, ASan build)"
     make test
-
-    msg "test: ssl-opt.sh (full config, ASan build)"
-    if_build_succeeded tests/ssl-opt.sh
-
-    msg "test: compat.sh (full config, ASan build)"
-    if_build_succeeded tests/compat.sh
 }
 
 component_test_ref_configs () {
@@ -668,48 +632,12 @@
     record_status tests/scripts/test-ref-configs.pl
 }
 
-<<<<<<< HEAD
-=======
-component_test_sslv3 () {
-    msg "build: Default + SSLv3 (ASan build)" # ~ 6 min
-    scripts/config.py set MBEDTLS_SSL_PROTO_SSL3
-    CC=gcc cmake -D CMAKE_BUILD_TYPE:String=Asan .
-    make
-
-    msg "test: SSLv3 - main suites (inc. selftests) (ASan build)" # ~ 50s
-    make test
-
-    msg "build: SSLv3 - compat.sh (ASan build)" # ~ 6 min
-    if_build_succeeded tests/compat.sh -m 'tls1 tls1_1 tls1_2 dtls1 dtls1_2'
-    if_build_succeeded env OPENSSL_CMD="$OPENSSL_LEGACY" tests/compat.sh -m 'ssl3'
-
-    msg "build: SSLv3 - ssl-opt.sh (ASan build)" # ~ 6 min
-    if_build_succeeded tests/ssl-opt.sh
-}
-
-component_test_no_renegotiation () {
-    msg "build: Default + !MBEDTLS_SSL_RENEGOTIATION (ASan build)" # ~ 6 min
-    scripts/config.py unset MBEDTLS_SSL_RENEGOTIATION
-    CC=gcc cmake -D CMAKE_BUILD_TYPE:String=Asan .
-    make
-
-    msg "test: !MBEDTLS_SSL_RENEGOTIATION - main suites (inc. selftests) (ASan build)" # ~ 50s
-    make test
-
-    msg "test: !MBEDTLS_SSL_RENEGOTIATION - ssl-opt.sh (ASan build)" # ~ 6 min
-    if_build_succeeded tests/ssl-opt.sh
-}
-
->>>>>>> 4ebb7825
 component_test_no_pem_no_fs () {
     msg "build: Default + !MBEDTLS_PEM_PARSE_C + !MBEDTLS_FS_IO (ASan build)"
     scripts/config.py unset MBEDTLS_PEM_PARSE_C
     scripts/config.py unset MBEDTLS_FS_IO
-<<<<<<< HEAD
     scripts/config.py unset MBEDTLS_PSA_ITS_FILE_C # requires a filesystem
     scripts/config.py unset MBEDTLS_PSA_CRYPTO_STORAGE_C # requires PSA ITS
-=======
->>>>>>> 4ebb7825
     CC=gcc cmake -D CMAKE_BUILD_TYPE:String=Asan .
     make
 
@@ -727,7 +655,6 @@
     make test
 }
 
-<<<<<<< HEAD
 component_test_new_ecdh_context () {
     msg "build: new ECDH context (ASan build)" # ~ 6 min
     scripts/config.py unset MBEDTLS_ECDH_LEGACY_CONTEXT
@@ -743,59 +670,12 @@
     scripts/config.py unset MBEDTLS_ECDH_LEGACY_CONTEXT
     scripts/config.py set MBEDTLS_ECDH_VARIANT_EVEREST_ENABLED
     CC=clang cmake -D CMAKE_BUILD_TYPE:String=Asan .
-=======
-component_test_everest () {
-    msg "build: Everest ECDH context (ASan build)" # ~ 6 min
-    scripts/config.py unset MBEDTLS_ECDH_LEGACY_CONTEXT
-    scripts/config.py set MBEDTLS_ECDH_VARIANT_EVEREST_ENABLED
-    CC=clang cmake -D CMAKE_BUILD_TYPE:String=Asan .
     make
 
     msg "test: Everest ECDH context - main suites (inc. selftests) (ASan build)" # ~ 50s
     make test
-
-    msg "test: Everest ECDH context - ECDH-related part of ssl-opt.sh (ASan build)" # ~ 5s
-    if_build_succeeded tests/ssl-opt.sh -f ECDH
-
-    msg "test: Everest ECDH context - compat.sh with some ECDH ciphersuites (ASan build)" # ~ 3 min
-    # Exclude some symmetric ciphers that are redundant here to gain time.
-    if_build_succeeded tests/compat.sh -f ECDH -V NO -e 'ARCFOUR\|ARIA\|CAMELLIA\|CHACHA\|DES\|RC4'
-}
-
-component_test_small_ssl_out_content_len () {
-    msg "build: small SSL_OUT_CONTENT_LEN (ASan build)"
-    scripts/config.py set MBEDTLS_SSL_IN_CONTENT_LEN 16384
-    scripts/config.py set MBEDTLS_SSL_OUT_CONTENT_LEN 4096
-    CC=gcc cmake -D CMAKE_BUILD_TYPE:String=Asan .
-    make
-
-    msg "test: small SSL_OUT_CONTENT_LEN - ssl-opt.sh MFL and large packet tests"
-    if_build_succeeded tests/ssl-opt.sh -f "Max fragment\|Large packet"
-}
-
-component_test_small_ssl_in_content_len () {
-    msg "build: small SSL_IN_CONTENT_LEN (ASan build)"
-    scripts/config.py set MBEDTLS_SSL_IN_CONTENT_LEN 4096
-    scripts/config.py set MBEDTLS_SSL_OUT_CONTENT_LEN 16384
-    CC=gcc cmake -D CMAKE_BUILD_TYPE:String=Asan .
-    make
-
-    msg "test: small SSL_IN_CONTENT_LEN - ssl-opt.sh MFL tests"
-    if_build_succeeded tests/ssl-opt.sh -f "Max fragment"
-}
-
-component_test_small_ssl_dtls_max_buffering () {
-    msg "build: small MBEDTLS_SSL_DTLS_MAX_BUFFERING #0"
-    scripts/config.py set MBEDTLS_SSL_DTLS_MAX_BUFFERING 1000
-    CC=gcc cmake -D CMAKE_BUILD_TYPE:String=Asan .
->>>>>>> 4ebb7825
-    make
-
-    msg "test: Everest ECDH context - main suites (inc. selftests) (ASan build)" # ~ 50s
-    make test
-}
-
-<<<<<<< HEAD
+}
+
 component_test_psa_collect_statuses () {
   msg "build+test: psa_collect_statuses" # ~30s
   scripts/config.py full
@@ -804,25 +684,12 @@
   # Check that psa_crypto_init() succeeded at least once
   record_status grep -q '^0:psa_crypto_init:' tests/statuses.log
   rm -f tests/statuses.log
-=======
-component_test_small_mbedtls_ssl_dtls_max_buffering () {
-    msg "build: small MBEDTLS_SSL_DTLS_MAX_BUFFERING #1"
-    scripts/config.py set MBEDTLS_SSL_DTLS_MAX_BUFFERING 190
-    CC=gcc cmake -D CMAKE_BUILD_TYPE:String=Asan .
-    make
-
-    msg "test: small MBEDTLS_SSL_DTLS_MAX_BUFFERING #1 - ssl-opt.sh specific reordering test"
-    if_build_succeeded tests/ssl-opt.sh -f "DTLS reordering: Buffer encrypted Finished message, drop for fragmented NewSessionTicket"
->>>>>>> 4ebb7825
 }
 
 component_test_full_cmake_clang () {
     msg "build: cmake, full config, clang" # ~ 50s
     scripts/config.py full
-<<<<<<< HEAD
     scripts/config.py unset MBEDTLS_MEMORY_BACKTRACE # too slow for tests
-=======
->>>>>>> 4ebb7825
     CC=clang cmake -D CMAKE_BUILD_TYPE:String=Check -D ENABLE_TESTING=On .
     make
 
@@ -889,18 +756,11 @@
 
 component_test_no_use_psa_crypto_full_cmake_asan() {
     # full minus MBEDTLS_USE_PSA_CRYPTO: run the same set of tests as basic-build-test.sh
-<<<<<<< HEAD
-    msg "build: cmake, full config + MBEDTLS_USE_PSA_CRYPTO, ASan"
+    msg "build: cmake, full config minus MBEDTLS_USE_PSA_CRYPTO, ASan"
     scripts/config.py full
     scripts/config.py unset MBEDTLS_MEMORY_BUFFER_ALLOC_C
     scripts/config.py set MBEDTLS_ECP_RESTARTABLE  # not using PSA, so enable restartable ECC
     scripts/config.py set MBEDTLS_PSA_CRYPTO_C
-=======
-    msg "build: cmake, full config minus MBEDTLS_USE_PSA_CRYPTO, ASan"
-    scripts/config.py full
-    scripts/config.py set MBEDTLS_ECP_RESTARTABLE  # not using PSA, so enable restartable ECC
-    scripts/config.py unset MBEDTLS_PSA_CRYPTO_C
->>>>>>> 4ebb7825
     scripts/config.py unset MBEDTLS_USE_PSA_CRYPTO
     scripts/config.py unset MBEDTLS_PSA_ITS_FILE_C
     scripts/config.py unset MBEDTLS_PSA_CRYPTO_STORAGE_C
@@ -916,10 +776,7 @@
     scripts/config.py full # includes CHECK_PARAMS
     # Make MBEDTLS_PARAM_FAILED call mbedtls_param_failed().
     scripts/config.py unset MBEDTLS_CHECK_PARAMS_ASSERT
-<<<<<<< HEAD
     scripts/config.py unset MBEDTLS_MEMORY_BUFFER_ALLOC_C
-=======
->>>>>>> 4ebb7825
     # Only build and run tests. Do not build sample programs, because
     # they don't have a mbedtls_param_failed() function.
     make CC=gcc CFLAGS='-Werror -O1' lib test
@@ -929,11 +786,8 @@
     msg "build+test: MBEDTLS_CHECK_PARAMS without MBEDTLS_PLATFORM_C"
     scripts/config.py full # includes CHECK_PARAMS
     # Keep MBEDTLS_PARAM_FAILED as assert.
-<<<<<<< HEAD
     scripts/config.py unset MBEDTLS_MEMORY_BACKTRACE # too slow for tests
     scripts/config.py unset MBEDTLS_MEMORY_BUFFER_ALLOC_C
-=======
->>>>>>> 4ebb7825
     scripts/config.py unset MBEDTLS_PLATFORM_EXIT_ALT
     scripts/config.py unset MBEDTLS_PLATFORM_TIME_ALT
     scripts/config.py unset MBEDTLS_PLATFORM_FPRINTF_ALT
@@ -948,10 +802,7 @@
 component_test_check_params_silent () {
     msg "build+test: MBEDTLS_CHECK_PARAMS with alternative MBEDTLS_PARAM_FAILED()"
     scripts/config.py full # includes CHECK_PARAMS
-<<<<<<< HEAD
     scripts/config.py unset MBEDTLS_MEMORY_BACKTRACE # too slow for tests
-=======
->>>>>>> 4ebb7825
     # Set MBEDTLS_PARAM_FAILED to nothing.
     sed -i 's/.*\(#define MBEDTLS_PARAM_FAILED( cond )\).*/\1/' "$CONFIG_H"
     make CC=gcc CFLAGS='-Werror -O1' all test
@@ -964,10 +815,6 @@
     msg "build: full config except platform/fsio/net, make, gcc, C99" # ~ 30s
     scripts/config.py full
     scripts/config.py unset MBEDTLS_PLATFORM_C
-<<<<<<< HEAD
-=======
-    scripts/config.py unset MBEDTLS_NET_C
->>>>>>> 4ebb7825
     scripts/config.py unset MBEDTLS_PLATFORM_MEMORY
     scripts/config.py unset MBEDTLS_PLATFORM_PRINTF_ALT
     scripts/config.py unset MBEDTLS_PLATFORM_FPRINTF_ALT
@@ -975,13 +822,9 @@
     scripts/config.py unset MBEDTLS_PLATFORM_TIME_ALT
     scripts/config.py unset MBEDTLS_PLATFORM_EXIT_ALT
     scripts/config.py unset MBEDTLS_ENTROPY_NV_SEED
-<<<<<<< HEAD
     scripts/config.py unset MBEDTLS_MEMORY_BUFFER_ALLOC_C
     scripts/config.py unset MBEDTLS_FS_IO
     scripts/config.py unset MBEDTLS_PSA_CRYPTO_SE_C
-=======
-    scripts/config.py unset MBEDTLS_FS_IO
->>>>>>> 4ebb7825
     scripts/config.py unset MBEDTLS_PSA_CRYPTO_STORAGE_C
     scripts/config.py unset MBEDTLS_PSA_ITS_FILE_C
     # Note, _DEFAULT_SOURCE needs to be defined for platforms using glibc version >2.19,
@@ -996,7 +839,6 @@
     scripts/config.py full
     scripts/config.py set MBEDTLS_PLATFORM_NO_STD_FUNCTIONS
     scripts/config.py unset MBEDTLS_ENTROPY_NV_SEED
-<<<<<<< HEAD
     make CC=gcc CFLAGS='-Werror -Wall -Wextra -O0'
 }
 
@@ -1020,32 +862,26 @@
     scripts/config.py set MBEDTLS_PLATFORM_MEMORY
     scripts/config.py set MBEDTLS_PLATFORM_CALLOC_MACRO calloc
     scripts/config.py set MBEDTLS_PLATFORM_FREE_MACRO   free
-=======
-    make CC=gcc CFLAGS='-Werror -Wall -Wextra -O0'
-}
-
-component_build_no_ssl_srv () {
-    msg "build: full config except ssl_srv.c, make, gcc" # ~ 30s
-    scripts/config.py full
-    scripts/config.py unset MBEDTLS_SSL_SRV_C
-    make CC=gcc CFLAGS='-Werror -Wall -Wextra -O0'
-}
-
-component_build_no_ssl_cli () {
-    msg "build: full config except ssl_cli.c, make, gcc" # ~ 30s
-    scripts/config.py full
-    scripts/config.py unset MBEDTLS_SSL_CLI_C
-    make CC=gcc CFLAGS='-Werror -Wall -Wextra -O0'
-}
-
-component_build_no_sockets () {
-    # Note, C99 compliance can also be tested with the sockets support disabled,
-    # as that requires a POSIX platform (which isn't the same as C99).
-    msg "build: full config except net_sockets.c, make, gcc -std=c99 -pedantic" # ~ 30s
-    scripts/config.py full
-    scripts/config.py unset MBEDTLS_NET_C # getaddrinfo() undeclared, etc.
-    scripts/config.py set MBEDTLS_NO_PLATFORM_ENTROPY # uses syscall() on GNU/Linux
-    make CC=gcc CFLAGS='-Werror -Wall -Wextra -O0 -std=c99 -pedantic' lib
+    CC=gcc cmake -D CMAKE_BUILD_TYPE:String=Asan .
+    make
+
+    msg "test: MBEDTLS_PLATFORM_{CALLOC/FREE}_MACRO enabled (ASan build)"
+    make test
+}
+
+component_test_malloc_0_null () {
+    msg "build: malloc(0) returns NULL (ASan+UBSan build)"
+    scripts/config.py full
+    scripts/config.py unset MBEDTLS_MEMORY_BUFFER_ALLOC_C
+    make CC=gcc CFLAGS="'-DMBEDTLS_CONFIG_FILE=\"$PWD/tests/configs/config-wrapper-malloc-0-null.h\"' $ASAN_CFLAGS -O" LDFLAGS="$ASAN_CFLAGS"
+
+    msg "test: malloc(0) returns NULL (ASan+UBSan build)"
+    make test
+
+    msg "selftest: malloc(0) returns NULL (ASan+UBSan build)"
+    # Just the calloc selftest. "make test" ran the others as part of the
+    # test suites.
+    if_build_succeeded programs/test/selftest calloc
 }
 
 component_test_memory_buffer_allocator_backtrace () {
@@ -1070,79 +906,21 @@
 
     msg "test: MBEDTLS_MEMORY_BUFFER_ALLOC_C"
     make test
-
-    msg "test: ssl-opt.sh, MBEDTLS_MEMORY_BUFFER_ALLOC_C"
-    # MBEDTLS_MEMORY_BUFFER_ALLOC is slow. Skip tests that tend to time out.
-    if_build_succeeded tests/ssl-opt.sh -e '^DTLS proxy'
-}
-
-component_test_no_max_fragment_length () {
-    # Run max fragment length tests with MFL disabled
-    msg "build: default config except MFL extension (ASan build)" # ~ 30s
-    scripts/config.py unset MBEDTLS_SSL_MAX_FRAGMENT_LENGTH
->>>>>>> 4ebb7825
-    CC=gcc cmake -D CMAKE_BUILD_TYPE:String=Asan .
-    make
-
-    msg "test: MBEDTLS_PLATFORM_{CALLOC/FREE}_MACRO enabled (ASan build)"
-    make test
-}
-
-<<<<<<< HEAD
-component_test_malloc_0_null () {
-    msg "build: malloc(0) returns NULL (ASan+UBSan build)"
-    scripts/config.py full
-    scripts/config.py unset MBEDTLS_MEMORY_BUFFER_ALLOC_C
-    make CC=gcc CFLAGS="'-DMBEDTLS_CONFIG_FILE=\"$PWD/tests/configs/config-wrapper-malloc-0-null.h\"' $ASAN_CFLAGS -O" LDFLAGS="$ASAN_CFLAGS"
-=======
-component_test_asan_remove_peer_certificate () {
-    msg "build: default config with MBEDTLS_SSL_KEEP_PEER_CERTIFICATE disabled (ASan build)"
-    scripts/config.py unset MBEDTLS_SSL_KEEP_PEER_CERTIFICATE
-    CC=gcc cmake -D CMAKE_BUILD_TYPE:String=Asan .
-    make
->>>>>>> 4ebb7825
-
-    msg "test: malloc(0) returns NULL (ASan+UBSan build)"
-    make test
-
-    msg "selftest: malloc(0) returns NULL (ASan+UBSan build)"
-    # Just the calloc selftest. "make test" ran the others as part of the
-    # test suites.
-    if_build_succeeded programs/test/selftest calloc
-}
-
-<<<<<<< HEAD
+}
+
 component_test_aes_fewer_tables () {
     msg "build: default config with AES_FEWER_TABLES enabled"
     scripts/config.py set MBEDTLS_AES_FEWER_TABLES
     make CC=gcc CFLAGS='-Werror -Wall -Wextra'
-=======
-component_test_no_max_fragment_length_small_ssl_out_content_len () {
-    msg "build: no MFL extension, small SSL_OUT_CONTENT_LEN (ASan build)"
-    scripts/config.py unset MBEDTLS_SSL_MAX_FRAGMENT_LENGTH
-    scripts/config.py set MBEDTLS_SSL_IN_CONTENT_LEN 16384
-    scripts/config.py set MBEDTLS_SSL_OUT_CONTENT_LEN 4096
-    CC=gcc cmake -D CMAKE_BUILD_TYPE:String=Asan .
-    make
->>>>>>> 4ebb7825
 
     msg "test: AES_FEWER_TABLES"
     make test
 }
 
-<<<<<<< HEAD
 component_test_aes_rom_tables () {
     msg "build: default config with AES_ROM_TABLES enabled"
     scripts/config.py set MBEDTLS_AES_ROM_TABLES
     make CC=gcc CFLAGS='-Werror -Wall -Wextra'
-=======
-component_test_when_no_ciphersuites_have_mac () {
-    msg "build: when no ciphersuites have MAC"
-    scripts/config.py unset MBEDTLS_CIPHER_NULL_CIPHER
-    scripts/config.py unset MBEDTLS_ARC4_C
-    scripts/config.py unset MBEDTLS_CIPHER_MODE_CBC
-    make
->>>>>>> 4ebb7825
 
     msg "test: AES_ROM_TABLES"
     make test
@@ -1158,44 +936,21 @@
     make test
 }
 
-<<<<<<< HEAD
 component_test_se_default () {
     msg "build: default config + MBEDTLS_PSA_CRYPTO_SE_C"
     scripts/config.py set MBEDTLS_PSA_CRYPTO_SE_C
     make CC=clang CFLAGS="$ASAN_CFLAGS -Os" LDFLAGS="$ASAN_CFLAGS"
-=======
-component_test_null_entropy () {
-    msg "build: default config with  MBEDTLS_TEST_NULL_ENTROPY (ASan build)"
-    scripts/config.py set MBEDTLS_TEST_NULL_ENTROPY
-    scripts/config.py set MBEDTLS_NO_DEFAULT_ENTROPY_SOURCES
-    scripts/config.py set MBEDTLS_ENTROPY_C
-    scripts/config.py unset MBEDTLS_ENTROPY_NV_SEED
-    scripts/config.py unset MBEDTLS_ENTROPY_HARDWARE_ALT
-    scripts/config.py unset MBEDTLS_HAVEGE_C
-    CC=gcc cmake -D CMAKE_BUILD_TYPE:String=Asan -D UNSAFE_BUILD=ON .
-    make
->>>>>>> 4ebb7825
 
     msg "test: default config + MBEDTLS_PSA_CRYPTO_SE_C"
     make test
 }
 
-<<<<<<< HEAD
 component_test_se_full () {
     msg "build: full config + MBEDTLS_PSA_CRYPTO_SE_C"
     scripts/config.py full
     scripts/config.py unset MBEDTLS_MEMORY_BUFFER_ALLOC_C
     scripts/config.py set MBEDTLS_PSA_CRYPTO_SE_C
     make CC=gcc CFLAGS="$ASAN_CFLAGS -O2" LDFLAGS="$ASAN_CFLAGS"
-=======
-component_test_platform_calloc_macro () {
-    msg "build: MBEDTLS_PLATFORM_{CALLOC/FREE}_MACRO enabled (ASan build)"
-    scripts/config.py set MBEDTLS_PLATFORM_MEMORY
-    scripts/config.py set MBEDTLS_PLATFORM_CALLOC_MACRO calloc
-    scripts/config.py set MBEDTLS_PLATFORM_FREE_MACRO   free
-    CC=gcc cmake -D CMAKE_BUILD_TYPE:String=Asan .
-    make
->>>>>>> 4ebb7825
 
     msg "test: full config + MBEDTLS_PSA_CRYPTO_SE_C"
     make test
@@ -1246,12 +1001,9 @@
     # Build again with -O1, to compile in the i386 specific inline assembly
     msg "build: i386, make, gcc -O1 (ASan build)" # ~ 30s
     scripts/config.py full
-<<<<<<< HEAD
     scripts/config.py unset MBEDTLS_MEMORY_BACKTRACE
     scripts/config.py unset MBEDTLS_MEMORY_BUFFER_ALLOC_C
     scripts/config.py unset MBEDTLS_MEMORY_DEBUG
-=======
->>>>>>> 4ebb7825
     make CC=gcc CFLAGS="$ASAN_CFLAGS -m32 -O1" LDFLAGS="-m32 $ASAN_CFLAGS"
 
     msg "test: i386, make, gcc -O1 (ASan build)"
@@ -1269,16 +1021,6 @@
 
     msg "test: i386, Everest ECDH context - main suites (inc. selftests) (ASan build)" # ~ 50s
     make test
-<<<<<<< HEAD
-=======
-
-    msg "test: i386, Everest ECDH context - ECDH-related part of ssl-opt.sh (ASan build)" # ~ 5s
-    if_build_succeeded tests/ssl-opt.sh -f ECDH
-
-    msg "test: i386, Everest ECDH context - compat.sh with some ECDH ciphersuites (ASan build)" # ~ 3 min
-    # Exclude some symmetric ciphers that are redundant here to gain time.
-    if_build_succeeded tests/compat.sh -f ECDH -V NO -e 'ARCFOUR\|ARIA\|CAMELLIA\|CHACHA\|DES\|RC4'
->>>>>>> 4ebb7825
 }
 support_test_m32_everest () {
     support_test_m32_o0 "$@"
@@ -1411,18 +1153,6 @@
     armc6_build_test "--target=aarch64-arm-none-eabi -march=armv8.2-a"
 }
 
-<<<<<<< HEAD
-=======
-component_test_allow_sha1 () {
-    msg "build: allow SHA1 in certificates by default"
-    scripts/config.py set MBEDTLS_TLS_DEFAULT_ALLOW_SHA1_IN_CERTIFICATES
-    make CFLAGS='-Werror -Wall -Wextra'
-    msg "test: allow SHA1 in certificates by default"
-    make test
-    if_build_succeeded tests/ssl-opt.sh -f SHA-1
-}
-
->>>>>>> 4ebb7825
 component_build_mingw () {
     msg "build: Windows cross build - mingw64, make (Link Library)" # ~ 30s
     make CC=i686-w64-mingw32-gcc AR=i686-w64-mingw32-ar LD=i686-w64-minggw32-ld CFLAGS='-Werror -Wall -Wextra' WINDOWS_BUILD=1 lib programs
