#! /usr/bin/env sh

# all.sh
#
# This file is part of mbed TLS (https://tls.mbed.org)
#
# Copyright (c) 2014-2017, ARM Limited, All Rights Reserved



################################################################
#### Documentation
################################################################

# Purpose
# -------
#
# To run all tests possible or available on the platform.
#
# Notes for users
# ---------------
#
# Warning: the test is destructive. It includes various build modes and
# configurations, and can and will arbitrarily change the current CMake
# configuration. The following files must be committed into git:
#    * include/mbedtls/config.h
#    * Makefile, library/Makefile, programs/Makefile, tests/Makefile
# After running this script, the CMake cache will be lost and CMake
# will no longer be initialised.
#
# The script assumes the presence of a number of tools:
#   * Basic Unix tools (Windows users note: a Unix-style find must be before
#     the Windows find in the PATH)
#   * Perl
#   * GNU Make
#   * CMake
#   * GCC and Clang (recent enough for using ASan with gcc and MemSan with clang, or valgrind)
#   * G++
#   * arm-gcc and mingw-gcc
#   * ArmCC 5 and ArmCC 6, unless invoked with --no-armcc
# See the invocation of check_tools below for details.
#
# This script must be invoked from the toplevel directory of a git
# working copy of Mbed TLS.
#
# Note that the output is not saved. You may want to run
#   script -c tests/scripts/all.sh
# or
#   tests/scripts/all.sh >all.log 2>&1
#
# Notes for maintainers
# ---------------------
#
# The bulk of the code is organized into functions that follow one of the
# following naming conventions:
#  * pre_XXX: things to do before running the tests, in order.
#  * component_XXX: independent components. They can be run in any order.
#      * component_check_XXX: quick tests that aren't worth parallelizing.
#      * component_build_XXX: build things but don't run them.
#      * component_test_XXX: build and test.
#  * support_XXX: if support_XXX exists and returns false then
#    component_XXX is not run by default.
#  * post_XXX: things to do after running the tests.
#  * other: miscellaneous support functions.
#
# Each component must start by invoking `msg` with a short informative message.
#
# The framework performs some cleanup tasks after each component. This
# means that components can assume that the working directory is in a
# cleaned-up state, and don't need to perform the cleanup themselves.
# * Run `make clean`.
# * Restore `include/mbedtks/config.h` from a backup made before running
#   the component.
# * Check out `Makefile`, `library/Makefile`, `programs/Makefile` and
#   `tests/Makefile` from git. This cleans up after an in-tree use of
#   CMake.
#
# Any command that is expected to fail must be protected so that the
# script keeps running in --keep-going mode despite `set -e`. In keep-going
# mode, if a protected command fails, this is logged as a failure and the
# script will exit with a failure status once it has run all components.
# Commands can be protected in any of the following ways:
# * `make` is a function which runs the `make` command with protection.
#   Note that you must write `make VAR=value`, not `VAR=value make`,
#   because the `VAR=value make` syntax doesn't work with functions.
# * Put `report_status` before the command to protect it.
# * Put `if_build_successful` before a command. This protects it, and
#   additionally skips it if a prior invocation of `make` in the same
#   component failed.
#
# The tests are roughly in order from fastest to slowest. This doesn't
# have to be exact, but in general you should add slower tests towards
# the end and fast checks near the beginning.



################################################################
#### Initialization and command line parsing
################################################################

# Abort on errors (and uninitialised variables)
set -eu

pre_check_environment () {
    if [ -d library -a -d include -a -d tests ]; then :; else
        echo "Must be run from mbed TLS root" >&2
        exit 1
    fi
}

pre_initialize_variables () {
    CONFIG_H='include/mbedtls/config.h'
    CONFIG_BAK="$CONFIG_H.bak"

    FORCE=0
    KEEP_GOING=0

    # Default commands, can be overridden by the environment
    : ${OUT_OF_SOURCE_DIR:=./mbedtls_out_of_source_build}
    : ${ARMC5_BIN_DIR:=/usr/bin}
    : ${ARMC6_BIN_DIR:=/usr/bin}

    # if MAKEFLAGS is not set add the -j option to speed up invocations of make
    if [ -z "${MAKEFLAGS+set}" ]; then
        export MAKEFLAGS="-j"
    fi

    # Include more verbose output for failing tests run by CMake
    export CTEST_OUTPUT_ON_FAILURE=1

    # Gather the list of available components. These are the functions
    # defined in this script whose name starts with "component_".
    # Parse the script with sed, because in sh there is no way to list
    # defined functions.
    ALL_COMPONENTS=$(sed -n 's/^ *component_\([0-9A-Z_a-z]*\) *().*/\1/p' <"$0")

    # Exclude components that are not supported on this platform.
    SUPPORTED_COMPONENTS=
    for component in $ALL_COMPONENTS; do
        case $(type "support_$component" 2>&1) in
            *' function'*)
                if ! support_$component; then continue; fi;;
        esac
        SUPPORTED_COMPONENTS="$SUPPORTED_COMPONENTS $component"
    done
}

# Test whether the component $1 is included in the command line patterns.
is_component_included()
{
    set -f
    for pattern in $COMMAND_LINE_COMPONENTS; do
        set +f
        case ${1#component_} in $pattern) return 0;; esac
    done
    set +f
    return 1
}

usage()
{
    cat <<EOF
Usage: $0 [OPTION]... [COMPONENT]...
Run mbedtls release validation tests.
By default, run all tests. With one or more COMPONENT, run only those.
COMPONENT can be the name of a component or a shell wildcard pattern.

Examples:
  $0 "check_*"
    Run all sanity checks.
  $0 --no-armcc --except test_memsan
    Run everything except builds that require armcc and MemSan.

Special options:
  -h|--help             Print this help and exit.
  --list-all-components List all available test components and exit.
  --list-components     List components supported on this platform and exit.

General options:
  -f|--force            Force the tests to overwrite any modified files.
  -k|--keep-going       Run all tests and report errors at the end.
  -m|--memory           Additional optional memory tests.
     --armcc            Run ARM Compiler builds (on by default).
     --except           Exclude the COMPONENTs listed on the command line,
                        instead of running only those.
     --no-armcc         Skip ARM Compiler builds.
     --no-force         Refuse to overwrite modified files (default).
     --no-keep-going    Stop at the first error (default).
     --no-memory        No additional memory tests (default).
     --out-of-source-dir=<path>  Directory used for CMake out-of-source build tests.
     --random-seed      Use a random seed value for randomized tests (default).
  -r|--release-test     Run this script in release mode. This fixes the seed value to 1.
  -s|--seed             Integer seed value to use for this test run.

Tool path options:
     --armc5-bin-dir=<ARMC5_bin_dir_path>       ARM Compiler 5 bin directory.
     --armc6-bin-dir=<ARMC6_bin_dir_path>       ARM Compiler 6 bin directory.
EOF
}

# remove built files as well as the cmake cache/config
cleanup()
{
    if [ -n "${MBEDTLS_ROOT_DIR+set}" ]; then
        cd "$MBEDTLS_ROOT_DIR"
    fi

    command make clean

    # Remove CMake artefacts
    find . -name .git -prune -o \
           -iname CMakeFiles -exec rm -rf {} \+ -o \
           \( -iname cmake_install.cmake -o \
              -iname CTestTestfile.cmake -o \
              -iname CMakeCache.txt \) -exec rm {} \+
    # Recover files overwritten by in-tree CMake builds
    rm -f include/Makefile include/mbedtls/Makefile programs/*/Makefile
    git update-index --no-skip-worktree Makefile library/Makefile programs/Makefile tests/Makefile
    git checkout -- Makefile library/Makefile programs/Makefile tests/Makefile

    if [ -f "$CONFIG_BAK" ]; then
        mv "$CONFIG_BAK" "$CONFIG_H"
    fi
}

# Executed on exit. May be redefined depending on command line options.
final_report () {
    :
}

fatal_signal () {
    cleanup
    final_report $1
    trap - $1
    kill -$1 $$
}

trap 'fatal_signal HUP' HUP
trap 'fatal_signal INT' INT
trap 'fatal_signal TERM' TERM

msg()
{
    if [ -n "${current_component:-}" ]; then
        current_section="${current_component#component_}: $1"
    else
        current_section="$1"
    fi
    echo ""
    echo "******************************************************************"
    echo "* $current_section "
    printf "* "; date
    echo "******************************************************************"
}

armc6_build_test()
{
    FLAGS="$1"

    msg "build: ARM Compiler 6 ($FLAGS), make"
    ARM_TOOL_VARIANT="ult" CC="$ARMC6_CC" AR="$ARMC6_AR" CFLAGS="$FLAGS" \
                    WARNING_CFLAGS='-xc -std=c99' make lib
    make clean
}

err_msg()
{
    echo "$1" >&2
}

check_tools()
{
    for TOOL in "$@"; do
        if ! `type "$TOOL" >/dev/null 2>&1`; then
            err_msg "$TOOL not found!"
            exit 1
        fi
    done
}

check_headers_in_cpp () {
    ls include/mbedtls | grep "\.h$" >headers.txt
    <programs/test/cpp_dummy_build.cpp sed -n 's/"$//; s!^#include "mbedtls/!!p' |
    sort |
    diff headers.txt -
    rm headers.txt
}

pre_parse_command_line () {
    COMMAND_LINE_COMPONENTS=
    all_except=0
    no_armcc=

    # Note that legacy options are ignored instead of being omitted from this
    # list of options, so invocations that worked with previous version of
    # all.sh will still run and work properly.
    while [ $# -gt 0 ]; do
        case "$1" in
            --armcc) no_armcc=;;
            --armc5-bin-dir) shift; ARMC5_BIN_DIR="$1";;
            --armc6-bin-dir) shift; ARMC6_BIN_DIR="$1";;
            --except) all_except=1;;
            --force|-f) FORCE=1;;
            --gnutls-cli) shift;;
            --gnutls-legacy-cli) shift;;
            --gnutls-legacy-serv) shift;;
            --gnutls-serv) shift;;
            --help|-h) usage; exit;;
            --keep-going|-k) KEEP_GOING=1;;
            --list-all-components) printf '%s\n' $ALL_COMPONENTS; exit;;
            --list-components) printf '%s\n' $SUPPORTED_COMPONENTS; exit;;
            --memory|-m) ;;
            --no-armcc) no_armcc=1;;
            --no-force) FORCE=0;;
            --no-keep-going) KEEP_GOING=0;;
            --no-memory) ;;
            --openssl) shift;;
            --openssl-legacy) shift;;
            --openssl-next) shift;;
            --out-of-source-dir) shift; OUT_OF_SOURCE_DIR="$1";;
            --random-seed) ;;
            --release-test|-r) ;;
            --seed|-s) shift;;
            -*)
                echo >&2 "Unknown option: $1"
                echo >&2 "Run $0 --help for usage."
                exit 120
                ;;
            *) COMMAND_LINE_COMPONENTS="$COMMAND_LINE_COMPONENTS $1";;
        esac
        shift
    done

    # With no list of components, run everything.
    if [ -z "$COMMAND_LINE_COMPONENTS" ]; then
        all_except=1
    fi

    # --no-armcc is a legacy option. The modern way is --except '*_armcc*'.
    # Ignore it if components are listed explicitly on the command line.
    if [ -n "$no_armcc" ] && [ $all_except -eq 1 ]; then
        COMMAND_LINE_COMPONENTS="$COMMAND_LINE_COMPONENTS *_armcc*"
    fi

    # Build the list of components to run.
    RUN_COMPONENTS=
    for component in $SUPPORTED_COMPONENTS; do
        if is_component_included "$component"; [ $? -eq $all_except ]; then
            RUN_COMPONENTS="$RUN_COMPONENTS $component"
        fi
    done

    unset all_except
    unset no_armcc
}

pre_check_git () {
    if [ $FORCE -eq 1 ]; then
        rm -rf "$OUT_OF_SOURCE_DIR"
        git checkout-index -f -q $CONFIG_H
        cleanup
    else

        if [ -d "$OUT_OF_SOURCE_DIR" ]; then
            echo "Warning - there is an existing directory at '$OUT_OF_SOURCE_DIR'" >&2
            echo "You can either delete this directory manually, or force the test by rerunning"
            echo "the script as: $0 --force --out-of-source-dir $OUT_OF_SOURCE_DIR"
            exit 1
        fi

        if ! git diff --quiet include/mbedtls/config.h; then
            err_msg "Warning - the configuration file 'include/mbedtls/config.h' has been edited. "
            echo "You can either delete or preserve your work, or force the test by rerunning the"
            echo "script as: $0 --force"
            exit 1
        fi
    fi
}

pre_check_seedfile () {
    if [ ! -f "./tests/seedfile" ]; then
        dd if=/dev/urandom of=./tests/seedfile bs=32 count=1
    fi
}

pre_setup_keep_going () {
    failure_summary=
    failure_count=0
    start_red=
    end_color=
    if [ -t 1 ]; then
        case "${TERM:-}" in
            *color*|cygwin|linux|rxvt*|screen|[Eex]term*)
                start_red=$(printf '\033[31m')
                end_color=$(printf '\033[0m')
                ;;
        esac
    fi
    record_status () {
        if "$@"; then
            last_status=0
        else
            last_status=$?
            text="$current_section: $* -> $last_status"
            failure_summary="$failure_summary
$text"
            failure_count=$((failure_count + 1))
            echo "${start_red}^^^^$text^^^^${end_color}"
        fi
    }
    make () {
        case "$*" in
            *test|*check)
                if [ $build_status -eq 0 ]; then
                    record_status command make "$@"
                else
                    echo "(skipped because the build failed)"
                fi
                ;;
            *)
                record_status command make "$@"
                build_status=$last_status
                ;;
        esac
    }
    final_report () {
        if [ $failure_count -gt 0 ]; then
            echo
            echo "!!!!!!!!!!!!!!!!!!!!!!!!!!!!!!!!!!!!!!!!!!!!!!!!!!!!!!!!!!!!!!!!!!"
            echo "${start_red}FAILED: $failure_count${end_color}$failure_summary"
            echo "!!!!!!!!!!!!!!!!!!!!!!!!!!!!!!!!!!!!!!!!!!!!!!!!!!!!!!!!!!!!!!!!!!"
            exit 1
        elif [ -z "${1-}" ]; then
            echo "SUCCESS :)"
        fi
        if [ -n "${1-}" ]; then
            echo "Killed by SIG$1."
        fi
    }
}

if_build_succeeded () {
    if [ $build_status -eq 0 ]; then
        record_status "$@"
    fi
}

# to be used instead of ! for commands run with
# record_status or if_build_succeeded
not() {
    ! "$@"
}

pre_print_configuration () {
    msg "info: $0 configuration"
    echo "FORCE: $FORCE"
    echo "ARMC5_BIN_DIR: $ARMC5_BIN_DIR"
    echo "ARMC6_BIN_DIR: $ARMC6_BIN_DIR"
}

# Make sure the tools we need are available.
pre_check_tools () {
    # Build the list of variables to pass to output_env.sh.
    set env

    case " $RUN_COMPONENTS " in
        *_doxygen[_\ ]*) check_tools "doxygen" "dot";;
    esac

    case " $RUN_COMPONENTS " in
        *_arm_none_eabi_gcc[_\ ]*) check_tools "arm-none-eabi-gcc";;
    esac

    case " $RUN_COMPONENTS " in
        *_mingw[_\ ]*) check_tools "i686-w64-mingw32-gcc";;
    esac

    case " $RUN_COMPONENTS " in
        *" test_zeroize "*) check_tools "gdb";;
    esac

    case " $RUN_COMPONENTS " in
        *_armcc*)
            ARMC5_CC="$ARMC5_BIN_DIR/armcc"
            ARMC5_AR="$ARMC5_BIN_DIR/armar"
            ARMC6_CC="$ARMC6_BIN_DIR/armclang"
            ARMC6_AR="$ARMC6_BIN_DIR/armar"
            check_tools "$ARMC5_CC" "$ARMC5_AR" "$ARMC6_CC" "$ARMC6_AR";;
    esac

    msg "info: output_env.sh"
    case $RUN_COMPONENTS in
        *_armcc*)
            set "$@" ARMC5_CC="$ARMC5_CC" ARMC6_CC="$ARMC6_CC" RUN_ARMCC=1;;
        *) set "$@" RUN_ARMCC=0;;
    esac
    "$@" scripts/output_env.sh
}



################################################################
#### Basic checks
################################################################

#
# Test Suites to be executed
#
# The test ordering tries to optimize for the following criteria:
# 1. Catch possible problems early, by running first tests that run quickly
#    and/or are more likely to fail than others (eg I use Clang most of the
#    time, so start with a GCC build).
# 2. Minimize total running time, by avoiding useless rebuilds
#
# Indicative running times are given for reference.

component_check_recursion () {
    msg "test: recursion.pl" # < 1s
    record_status tests/scripts/recursion.pl library/*.c
}

component_check_generated_files () {
    msg "test: freshness of generated source files" # < 1s
    record_status tests/scripts/check-generated-files.sh
}

component_check_doxy_blocks () {
    msg "test: doxygen markup outside doxygen blocks" # < 1s
    record_status tests/scripts/check-doxy-blocks.pl
}

component_check_files () {
    msg "test: check-files.py" # < 1s
    record_status tests/scripts/check-files.py
}

component_check_names () {
    msg "test/build: declared and exported names" # < 3s
    record_status tests/scripts/check-names.sh
}

component_check_doxygen_warnings () {
    msg "test: doxygen warnings" # ~ 3s
    record_status tests/scripts/doxygen.sh
}


################################################################
#### Build and test many configurations and targets
################################################################

component_test_default_out_of_box () {
    msg "build: make, default config (out-of-box)" # ~1min
    make

    msg "test: main suites make, default config (out-of-box)" # ~10s
    make test

    msg "selftest: make, default config (out-of-box)" # ~10s
    programs/test/selftest
}

component_test_default_cmake_gcc_asan () {
    msg "build: cmake, gcc, ASan" # ~ 1 min 50s
    CC=gcc cmake -D CMAKE_BUILD_TYPE:String=Asan .
    make

    msg "test: main suites (inc. selftests) (ASan build)" # ~ 50s
    make test
}

component_test_ref_configs () {
    msg "test/build: ref-configs (ASan build)" # ~ 6 min 20s
    CC=gcc cmake -D CMAKE_BUILD_TYPE:String=Asan .
    record_status tests/scripts/test-ref-configs.pl
}

component_test_rsa_no_crt () {
    msg "build: Default + RSA_NO_CRT (ASan build)" # ~ 6 min
    scripts/config.pl set MBEDTLS_RSA_NO_CRT
    CC=gcc cmake -D CMAKE_BUILD_TYPE:String=Asan .
    make

    msg "test: RSA_NO_CRT - main suites (inc. selftests) (ASan build)" # ~ 50s
    make test
}

<<<<<<< HEAD
component_test_new_ecdh_context () {
    msg "build: new ECDH context (ASan build)" # ~ 6 min
    scripts/config.pl unset MBEDTLS_ECDH_LEGACY_CONTEXT
    CC=gcc cmake -D CMAKE_BUILD_TYPE:String=Asan .
    make

    msg "test: new ECDH context - main suites (inc. selftests) (ASan build)" # ~ 50s
    make test
=======
component_test_small_ssl_out_content_len () {
    msg "build: small SSL_OUT_CONTENT_LEN (ASan build)"
    scripts/config.pl set MBEDTLS_SSL_IN_CONTENT_LEN 16384
    scripts/config.pl set MBEDTLS_SSL_OUT_CONTENT_LEN 4096
    CC=gcc cmake -D CMAKE_BUILD_TYPE:String=Asan .
    make

    msg "test: small SSL_OUT_CONTENT_LEN - ssl-opt.sh MFL and large packet tests"
    if_build_succeeded tests/ssl-opt.sh -f "Max fragment\|Large packet"
}

component_test_small_ssl_in_content_len () {
    msg "build: small SSL_IN_CONTENT_LEN (ASan build)"
    scripts/config.pl set MBEDTLS_SSL_IN_CONTENT_LEN 4096
    scripts/config.pl set MBEDTLS_SSL_OUT_CONTENT_LEN 16384
    CC=gcc cmake -D CMAKE_BUILD_TYPE:String=Asan .
    make

    msg "test: small SSL_IN_CONTENT_LEN - ssl-opt.sh MFL tests"
    if_build_succeeded tests/ssl-opt.sh -f "Max fragment"
}

component_test_small_ssl_dtls_max_buffering () {
    msg "build: small MBEDTLS_SSL_DTLS_MAX_BUFFERING #0"
    scripts/config.pl set MBEDTLS_SSL_DTLS_MAX_BUFFERING 1000
    CC=gcc cmake -D CMAKE_BUILD_TYPE:String=Asan .
    make

    msg "test: small MBEDTLS_SSL_DTLS_MAX_BUFFERING #0 - ssl-opt.sh specific reordering test"
    if_build_succeeded tests/ssl-opt.sh -f "DTLS reordering: Buffer out-of-order hs msg before reassembling next, free buffered msg"
}

component_test_small_mbedtls_ssl_dtls_max_buffering () {
    msg "build: small MBEDTLS_SSL_DTLS_MAX_BUFFERING #1"
    scripts/config.pl set MBEDTLS_SSL_DTLS_MAX_BUFFERING 240
    CC=gcc cmake -D CMAKE_BUILD_TYPE:String=Asan .
    make

    msg "test: small MBEDTLS_SSL_DTLS_MAX_BUFFERING #1 - ssl-opt.sh specific reordering test"
    if_build_succeeded tests/ssl-opt.sh -f "DTLS reordering: Buffer encrypted Finished message, drop for fragmented NewSessionTicket"
>>>>>>> f790a6cb
}

component_test_full_cmake_clang () {
    msg "build: cmake, full config, clang" # ~ 50s
    scripts/config.pl full
    scripts/config.pl unset MBEDTLS_MEMORY_BACKTRACE # too slow for tests
    CC=clang cmake -D CMAKE_BUILD_TYPE:String=Check -D ENABLE_TESTING=On .
    make

    msg "test: main suites (full config)" # ~ 5s
    make test

    msg "test: psa_constant_names (full config)" # ~ 1s
    record_status tests/scripts/test_psa_constant_names.py
}

component_build_deprecated () {
    msg "build: make, full config + DEPRECATED_WARNING, gcc -O" # ~ 30s
    scripts/config.pl full
    scripts/config.pl set MBEDTLS_DEPRECATED_WARNING
    # Build with -O -Wextra to catch a maximum of issues.
    make CC=gcc CFLAGS='-O -Werror -Wall -Wextra' lib programs
    make CC=gcc CFLAGS='-O -Werror -Wall -Wextra -Wno-unused-function' tests

    msg "build: make, full config + DEPRECATED_REMOVED, clang -O" # ~ 30s
    # No cleanup, just tweak the configuration and rebuild
    make clean
    scripts/config.pl unset MBEDTLS_DEPRECATED_WARNING
    scripts/config.pl set MBEDTLS_DEPRECATED_REMOVED
    # Build with -O -Wextra to catch a maximum of issues.
    make CC=clang CFLAGS='-O -Werror -Wall -Wextra' lib programs
    make CC=clang CFLAGS='-O -Werror -Wall -Wextra -Wno-unused-function' tests
}


component_test_depends_curves () {
    msg "test/build: curves.pl (gcc)" # ~ 4 min
    record_status tests/scripts/curves.pl
}

component_test_depends_hashes () {
    msg "test/build: depends-hashes.pl (gcc)" # ~ 2 min
    record_status tests/scripts/depends-hashes.pl
}

component_test_depends_pkalgs () {
    msg "test/build: depends-pkalgs.pl (gcc)" # ~ 2 min
    record_status tests/scripts/depends-pkalgs.pl
}

component_build_default_make_gcc_and_cxx () {
    msg "build: Unix make, -Os (gcc)" # ~ 30s
    make CC=gcc CFLAGS='-Werror -Wall -Wextra -Os'

    msg "test: verify header list in cpp_dummy_build.cpp"
    record_status check_headers_in_cpp

    msg "build: Unix make, incremental g++"
    make TEST_CPP=1
}

component_test_use_psa_crypto_full_cmake_asan() {
    # MBEDTLS_USE_PSA_CRYPTO: run the same set of tests as basic-build-test.sh
    msg "build: cmake, full config + MBEDTLS_USE_PSA_CRYPTO, ASan"
    scripts/config.pl full
    scripts/config.pl unset MBEDTLS_MEMORY_BACKTRACE # too slow for tests
    scripts/config.pl unset MBEDTLS_ECP_RESTARTABLE  # restartable ECC not supported through PSA
    scripts/config.pl set MBEDTLS_PSA_CRYPTO_C
    scripts/config.pl set MBEDTLS_USE_PSA_CRYPTO
    CC=gcc cmake -D CMAKE_BUILD_TYPE:String=Asan .
    make

    msg "test: main suites (MBEDTLS_USE_PSA_CRYPTO)"
    make test
}

component_test_check_params_without_platform () {
    msg "build+test: MBEDTLS_CHECK_PARAMS without MBEDTLS_PLATFORM_C"
    scripts/config.pl full # includes CHECK_PARAMS
    scripts/config.pl unset MBEDTLS_MEMORY_BACKTRACE # too slow for tests
    scripts/config.pl unset MBEDTLS_MEMORY_BUFFER_ALLOC_C
    scripts/config.pl unset MBEDTLS_PLATFORM_EXIT_ALT
    scripts/config.pl unset MBEDTLS_PLATFORM_TIME_ALT
    scripts/config.pl unset MBEDTLS_PLATFORM_FPRINTF_ALT
    scripts/config.pl unset MBEDTLS_PLATFORM_MEMORY
    scripts/config.pl unset MBEDTLS_PLATFORM_PRINTF_ALT
    scripts/config.pl unset MBEDTLS_PLATFORM_SNPRINTF_ALT
    scripts/config.pl unset MBEDTLS_ENTROPY_NV_SEED
    scripts/config.pl unset MBEDTLS_PLATFORM_C
    make CC=gcc CFLAGS='-Werror -O1' all test
}

component_test_check_params_silent () {
    msg "build+test: MBEDTLS_CHECK_PARAMS with alternative MBEDTLS_PARAM_FAILED()"
    scripts/config.pl full # includes CHECK_PARAMS
    scripts/config.pl unset MBEDTLS_MEMORY_BACKTRACE # too slow for tests
    sed -i 's/.*\(#define MBEDTLS_PARAM_FAILED( cond )\).*/\1/' "$CONFIG_H"
    make CC=gcc CFLAGS='-Werror -O1' all test
}

component_test_no_platform () {
    # Full configuration build, without platform support, file IO and net sockets.
    # This should catch missing mbedtls_printf definitions, and by disabling file
    # IO, it should catch missing '#include <stdio.h>'
    msg "build: full config except platform/fsio/net, make, gcc, C99" # ~ 30s
    scripts/config.pl full
    scripts/config.pl unset MBEDTLS_PLATFORM_C
    scripts/config.pl unset MBEDTLS_NET_C
    scripts/config.pl unset MBEDTLS_PLATFORM_MEMORY
    scripts/config.pl unset MBEDTLS_PLATFORM_PRINTF_ALT
    scripts/config.pl unset MBEDTLS_PLATFORM_FPRINTF_ALT
    scripts/config.pl unset MBEDTLS_PLATFORM_SNPRINTF_ALT
    scripts/config.pl unset MBEDTLS_PLATFORM_TIME_ALT
    scripts/config.pl unset MBEDTLS_PLATFORM_EXIT_ALT
    scripts/config.pl unset MBEDTLS_ENTROPY_NV_SEED
    scripts/config.pl unset MBEDTLS_MEMORY_BUFFER_ALLOC_C
    scripts/config.pl unset MBEDTLS_FS_IO
    scripts/config.pl unset MBEDTLS_PSA_CRYPTO_STORAGE_C
    scripts/config.pl unset MBEDTLS_PSA_ITS_FILE_C
    scripts/config.pl unset MBEDTLS_PSA_CRYPTO_STORAGE_ITS_C
    # Note, _DEFAULT_SOURCE needs to be defined for platforms using glibc version >2.19,
    # to re-enable platform integration features otherwise disabled in C99 builds
    make CC=gcc CFLAGS='-Werror -Wall -Wextra -std=c99 -pedantic -O0 -D_DEFAULT_SOURCE' lib programs
    make CC=gcc CFLAGS='-Werror -Wall -Wextra -O0' test
}

component_build_no_std_function () {
    # catch compile bugs in _uninit functions
    msg "build: full config with NO_STD_FUNCTION, make, gcc" # ~ 30s
    scripts/config.pl full
    scripts/config.pl set MBEDTLS_PLATFORM_NO_STD_FUNCTIONS
    scripts/config.pl unset MBEDTLS_ENTROPY_NV_SEED
    make CC=gcc CFLAGS='-Werror -Wall -Wextra -O0'
}

component_test_null_entropy () {
    msg "build: default config with  MBEDTLS_TEST_NULL_ENTROPY (ASan build)"
    scripts/config.pl set MBEDTLS_TEST_NULL_ENTROPY
    scripts/config.pl set MBEDTLS_NO_DEFAULT_ENTROPY_SOURCES
    scripts/config.pl set MBEDTLS_ENTROPY_C
    scripts/config.pl unset MBEDTLS_ENTROPY_NV_SEED
    scripts/config.pl unset MBEDTLS_ENTROPY_HARDWARE_ALT
    scripts/config.pl unset MBEDTLS_HAVEGE_C
    CC=gcc cmake -D CMAKE_BUILD_TYPE:String=Asan -D UNSAFE_BUILD=ON .
    make

    msg "test: MBEDTLS_TEST_NULL_ENTROPY - main suites (inc. selftests) (ASan build)"
    make test
}

component_test_platform_calloc_macro () {
    msg "build: MBEDTLS_PLATFORM_{CALLOC/FREE}_MACRO enabled (ASan build)"
    scripts/config.pl set MBEDTLS_PLATFORM_MEMORY
    scripts/config.pl set MBEDTLS_PLATFORM_CALLOC_MACRO calloc
    scripts/config.pl set MBEDTLS_PLATFORM_FREE_MACRO   free
    CC=gcc cmake -D CMAKE_BUILD_TYPE:String=Asan .
    make

    msg "test: MBEDTLS_PLATFORM_{CALLOC/FREE}_MACRO enabled (ASan build)"
    make test
}

component_test_make_shared () {
    msg "build/test: make shared" # ~ 40s
    make SHARED=1 all check
}

component_test_m32_o0 () {
    # Build once with -O0, to compile out the i386 specific inline assembly
    msg "build: i386, make, gcc -O0 (ASan build)" # ~ 30s
    scripts/config.pl full
    make CC=gcc CFLAGS='-O0 -Werror -Wall -Wextra -m32 -fsanitize=address'

    msg "test: i386, make, gcc -O0 (ASan build)"
    make test
}
support_test_m32_o0 () {
    case $(uname -m) in
        *64*) true;;
        *) false;;
    esac
}

component_test_m32_o1 () {
    # Build again with -O1, to compile in the i386 specific inline assembly
    msg "build: i386, make, gcc -O1 (ASan build)" # ~ 30s
    scripts/config.pl full
    scripts/config.pl unset MBEDTLS_MEMORY_BACKTRACE
    scripts/config.pl unset MBEDTLS_MEMORY_BUFFER_ALLOC_C
    scripts/config.pl unset MBEDTLS_MEMORY_DEBUG
    make CC=gcc CFLAGS='-O1 -Werror -Wall -Wextra -m32 -fsanitize=address'

    msg "test: i386, make, gcc -O1 (ASan build)"
    make test

    msg "test ssl-opt.sh, i386, make, gcc-O1"
    if_build_succeeded tests/ssl-opt.sh
}
support_test_m32_o1 () {
    support_test_m32_o0 "$@"
}

component_test_mx32 () {
    msg "build: 64-bit ILP32, make, gcc" # ~ 30s
    scripts/config.pl full
    make CC=gcc CFLAGS='-Werror -Wall -Wextra -mx32'

    msg "test: 64-bit ILP32, make, gcc"
    make test
}
support_test_mx32 () {
    case $(uname -m) in
        amd64|x86_64) true;;
        *) false;;
    esac
}

component_build_arm_none_eabi_gcc () {
    msg "build: arm-none-eabi-gcc, make" # ~ 10s
    scripts/config.pl full
    scripts/config.pl unset MBEDTLS_NET_C
    scripts/config.pl unset MBEDTLS_TIMING_C
    scripts/config.pl unset MBEDTLS_FS_IO
    scripts/config.pl unset MBEDTLS_PSA_ITS_FILE_C
    scripts/config.pl unset MBEDTLS_PSA_CRYPTO_STORAGE_ITS_C
    scripts/config.pl unset MBEDTLS_PSA_CRYPTO_STORAGE_C
    scripts/config.pl unset MBEDTLS_ENTROPY_NV_SEED
    scripts/config.pl set MBEDTLS_NO_PLATFORM_ENTROPY
    # following things are not in the default config
    scripts/config.pl unset MBEDTLS_HAVEGE_C # depends on timing.c
    scripts/config.pl unset MBEDTLS_THREADING_PTHREAD
    scripts/config.pl unset MBEDTLS_THREADING_C
    scripts/config.pl unset MBEDTLS_MEMORY_BACKTRACE # execinfo.h
    scripts/config.pl unset MBEDTLS_MEMORY_BUFFER_ALLOC_C # calls exit
    make CC=arm-none-eabi-gcc AR=arm-none-eabi-ar LD=arm-none-eabi-ld CFLAGS='-Werror -Wall -Wextra' lib
}

component_build_arm_none_eabi_gcc_no_udbl_division () {
    msg "build: arm-none-eabi-gcc -DMBEDTLS_NO_UDBL_DIVISION, make" # ~ 10s
    scripts/config.pl full
    scripts/config.pl unset MBEDTLS_NET_C
    scripts/config.pl unset MBEDTLS_TIMING_C
    scripts/config.pl unset MBEDTLS_FS_IO
    scripts/config.pl unset MBEDTLS_PSA_ITS_FILE_C
    scripts/config.pl unset MBEDTLS_PSA_CRYPTO_STORAGE_ITS_C
    scripts/config.pl unset MBEDTLS_PSA_CRYPTO_STORAGE_C
    scripts/config.pl unset MBEDTLS_ENTROPY_NV_SEED
    scripts/config.pl set MBEDTLS_NO_PLATFORM_ENTROPY
    # following things are not in the default config
    scripts/config.pl unset MBEDTLS_HAVEGE_C # depends on timing.c
    scripts/config.pl unset MBEDTLS_THREADING_PTHREAD
    scripts/config.pl unset MBEDTLS_THREADING_C
    scripts/config.pl unset MBEDTLS_MEMORY_BACKTRACE # execinfo.h
    scripts/config.pl unset MBEDTLS_MEMORY_BUFFER_ALLOC_C # calls exit
    scripts/config.pl set MBEDTLS_NO_UDBL_DIVISION
    make CC=arm-none-eabi-gcc AR=arm-none-eabi-ar LD=arm-none-eabi-ld CFLAGS='-Werror -Wall -Wextra' lib
    echo "Checking that software 64-bit division is not required"
    if_build_succeeded not grep __aeabi_uldiv library/*.o
}

component_build_arm_none_eabi_gcc_no_64bit_multiplication () {
    msg "build: arm-none-eabi-gcc MBEDTLS_NO_64BIT_MULTIPLICATION, make" # ~ 10s
    scripts/config.pl full
    scripts/config.pl unset MBEDTLS_NET_C
    scripts/config.pl unset MBEDTLS_TIMING_C
    scripts/config.pl unset MBEDTLS_FS_IO
    scripts/config.pl unset MBEDTLS_PSA_ITS_FILE_C
    scripts/config.pl unset MBEDTLS_PSA_CRYPTO_STORAGE_ITS_C
    scripts/config.pl unset MBEDTLS_PSA_CRYPTO_STORAGE_C
    scripts/config.pl unset MBEDTLS_ENTROPY_NV_SEED
    scripts/config.pl set MBEDTLS_NO_PLATFORM_ENTROPY
    # following things are not in the default config
    scripts/config.pl unset MBEDTLS_HAVEGE_C # depends on timing.c
    scripts/config.pl unset MBEDTLS_THREADING_PTHREAD
    scripts/config.pl unset MBEDTLS_THREADING_C
    scripts/config.pl unset MBEDTLS_MEMORY_BACKTRACE # execinfo.h
    scripts/config.pl unset MBEDTLS_MEMORY_BUFFER_ALLOC_C # calls exit
    scripts/config.pl set MBEDTLS_NO_64BIT_MULTIPLICATION
    make CC=arm-none-eabi-gcc AR=arm-none-eabi-ar LD=arm-none-eabi-ld CFLAGS='-Werror -O1 -march=armv6-m -mthumb' lib
    echo "Checking that software 64-bit multiplication is not required"
    if_build_succeeded not grep __aeabi_lmul library/*.o
}

component_build_armcc () {
    msg "build: ARM Compiler 5, make"
    scripts/config.pl full
    scripts/config.pl unset MBEDTLS_NET_C
    scripts/config.pl unset MBEDTLS_TIMING_C
    scripts/config.pl unset MBEDTLS_FS_IO
    scripts/config.pl unset MBEDTLS_PSA_ITS_FILE_C
    scripts/config.pl unset MBEDTLS_PSA_CRYPTO_STORAGE_ITS_C
    scripts/config.pl unset MBEDTLS_PSA_CRYPTO_STORAGE_C
    scripts/config.pl unset MBEDTLS_ENTROPY_NV_SEED
    scripts/config.pl unset MBEDTLS_HAVE_TIME
    scripts/config.pl unset MBEDTLS_HAVE_TIME_DATE
    scripts/config.pl set MBEDTLS_NO_PLATFORM_ENTROPY
    # following things are not in the default config
    scripts/config.pl unset MBEDTLS_DEPRECATED_WARNING
    scripts/config.pl unset MBEDTLS_HAVEGE_C # depends on timing.c
    scripts/config.pl unset MBEDTLS_THREADING_PTHREAD
    scripts/config.pl unset MBEDTLS_THREADING_C
    scripts/config.pl unset MBEDTLS_MEMORY_BACKTRACE # execinfo.h
    scripts/config.pl unset MBEDTLS_MEMORY_BUFFER_ALLOC_C # calls exit
    scripts/config.pl unset MBEDTLS_PLATFORM_TIME_ALT # depends on MBEDTLS_HAVE_TIME

    make CC="$ARMC5_CC" AR="$ARMC5_AR" WARNING_CFLAGS='--strict --c99' lib
    make clean

    # ARM Compiler 6 - Target ARMv7-A
    armc6_build_test "--target=arm-arm-none-eabi -march=armv7-a"

    # ARM Compiler 6 - Target ARMv7-M
    armc6_build_test "--target=arm-arm-none-eabi -march=armv7-m"

    # ARM Compiler 6 - Target ARMv8-A - AArch32
    armc6_build_test "--target=arm-arm-none-eabi -march=armv8.2-a"

    # ARM Compiler 6 - Target ARMv8-M
    armc6_build_test "--target=arm-arm-none-eabi -march=armv8-m.main"

    # ARM Compiler 6 - Target ARMv8-A - AArch64
    armc6_build_test "--target=aarch64-arm-none-eabi -march=armv8.2-a"
}

component_build_mingw () {
    msg "build: Windows cross build - mingw64, make (Link Library)" # ~ 30s
    make CC=i686-w64-mingw32-gcc AR=i686-w64-mingw32-ar LD=i686-w64-minggw32-ld CFLAGS='-Werror -Wall -Wextra' WINDOWS_BUILD=1 lib programs

    # note Make tests only builds the tests, but doesn't run them
    make CC=i686-w64-mingw32-gcc AR=i686-w64-mingw32-ar LD=i686-w64-minggw32-ld CFLAGS='-Werror' WINDOWS_BUILD=1 tests
    make WINDOWS_BUILD=1 clean

    msg "build: Windows cross build - mingw64, make (DLL)" # ~ 30s
    make CC=i686-w64-mingw32-gcc AR=i686-w64-mingw32-ar LD=i686-w64-minggw32-ld CFLAGS='-Werror -Wall -Wextra' WINDOWS_BUILD=1 SHARED=1 lib programs
    make CC=i686-w64-mingw32-gcc AR=i686-w64-mingw32-ar LD=i686-w64-minggw32-ld CFLAGS='-Werror -Wall -Wextra' WINDOWS_BUILD=1 SHARED=1 tests
    make WINDOWS_BUILD=1 clean
}

component_test_memsan () {
    msg "build: MSan (clang)" # ~ 1 min 20s
    scripts/config.pl unset MBEDTLS_AESNI_C # memsan doesn't grok asm
    CC=clang cmake -D CMAKE_BUILD_TYPE:String=MemSan .
    make

    msg "test: main suites (MSan)" # ~ 10s
    make test
}

component_test_valgrind () {
    msg "build: Release (clang)"
    CC=clang cmake -D CMAKE_BUILD_TYPE:String=Release .
    make

    msg "test: main suites valgrind (Release)"
    make memcheck
<<<<<<< HEAD
=======

    # Optional parts (slow; currently broken on OS X because programs don't
    # seem to receive signals under valgrind on OS X).
    if [ "$MEMORY" -gt 0 ]; then
        msg "test: ssl-opt.sh --memcheck (Release)"
        if_build_succeeded tests/ssl-opt.sh --memcheck
    fi

    if [ "$MEMORY" -gt 1 ]; then
        msg "test: compat.sh --memcheck (Release)"
        if_build_succeeded tests/compat.sh --memcheck
    fi
>>>>>>> f790a6cb
}

component_test_cmake_out_of_source () {
    msg "build: cmake 'out-of-source' build"
    MBEDTLS_ROOT_DIR="$PWD"
    mkdir "$OUT_OF_SOURCE_DIR"
    cd "$OUT_OF_SOURCE_DIR"
    cmake "$MBEDTLS_ROOT_DIR"
    make

    msg "test: cmake 'out-of-source' build"
    make test

    cd "$MBEDTLS_ROOT_DIR"
    rm -rf "$OUT_OF_SOURCE_DIR"
    unset MBEDTLS_ROOT_DIR
}

component_test_zeroize () {
    # Test that the function mbedtls_platform_zeroize() is not optimized away by
    # different combinations of compilers and optimization flags by using an
    # auxiliary GDB script. Unfortunately, GDB does not return error values to the
    # system in all cases that the script fails, so we must manually search the
    # output to check whether the pass string is present and no failure strings
    # were printed.

    # Don't try to disable ASLR. We don't care about ASLR here. We do care
    # about a spurious message if Gdb tries and fails, so suppress that.
    gdb_disable_aslr=
    if [ -z "$(gdb -batch -nw -ex 'set disable-randomization off' 2>&1)" ]; then
        gdb_disable_aslr='set disable-randomization off'
    fi

    for optimization_flag in -O2 -O3 -Ofast -Os; do
        for compiler in clang gcc; do
            msg "test: $compiler $optimization_flag, mbedtls_platform_zeroize()"
            make programs CC="$compiler" DEBUG=1 CFLAGS="$optimization_flag"
            if_build_succeeded gdb -ex "$gdb_disable_aslr" -x tests/scripts/test_zeroize.gdb -nw -batch -nx 2>&1 | tee test_zeroize.log
            if_build_succeeded grep "The buffer was correctly zeroized" test_zeroize.log
            if_build_succeeded not grep -i "error" test_zeroize.log
            rm -f test_zeroize.log
            make clean
        done
    done

    unset gdb_disable_aslr
}

support_check_python_files () {
    type pylint3 >/dev/null 2>/dev/null
}
component_check_python_files () {
    msg "Lint: Python scripts"
    record_status tests/scripts/check-python-files.sh
}

component_check_generate_test_code () {
    msg "uint test: generate_test_code.py"
    record_status ./tests/scripts/test_generate_test_code.py
}

################################################################
#### Termination
################################################################

post_report () {
    msg "Done, cleaning up"
    cleanup

    final_report
}



################################################################
#### Run all the things
################################################################

# Run one component and clean up afterwards.
run_component () {
    # Back up the configuration in case the component modifies it.
    # The cleanup function will restore it.
    cp -p "$CONFIG_H" "$CONFIG_BAK"
    current_component="$1"
    "$@"
    cleanup
}

# Preliminary setup
pre_check_environment
pre_initialize_variables
pre_parse_command_line "$@"

pre_check_git
pre_check_seedfile

build_status=0
if [ $KEEP_GOING -eq 1 ]; then
    pre_setup_keep_going
else
    record_status () {
        "$@"
    }
fi
pre_print_configuration
pre_check_tools
cleanup

# Run the requested tests.
for component in $RUN_COMPONENTS; do
    run_component "component_$component"
done

# We're done.
post_report<|MERGE_RESOLUTION|>--- conflicted
+++ resolved
@@ -585,7 +585,6 @@
     make test
 }
 
-<<<<<<< HEAD
 component_test_new_ecdh_context () {
     msg "build: new ECDH context (ASan build)" # ~ 6 min
     scripts/config.pl unset MBEDTLS_ECDH_LEGACY_CONTEXT
@@ -594,48 +593,6 @@
 
     msg "test: new ECDH context - main suites (inc. selftests) (ASan build)" # ~ 50s
     make test
-=======
-component_test_small_ssl_out_content_len () {
-    msg "build: small SSL_OUT_CONTENT_LEN (ASan build)"
-    scripts/config.pl set MBEDTLS_SSL_IN_CONTENT_LEN 16384
-    scripts/config.pl set MBEDTLS_SSL_OUT_CONTENT_LEN 4096
-    CC=gcc cmake -D CMAKE_BUILD_TYPE:String=Asan .
-    make
-
-    msg "test: small SSL_OUT_CONTENT_LEN - ssl-opt.sh MFL and large packet tests"
-    if_build_succeeded tests/ssl-opt.sh -f "Max fragment\|Large packet"
-}
-
-component_test_small_ssl_in_content_len () {
-    msg "build: small SSL_IN_CONTENT_LEN (ASan build)"
-    scripts/config.pl set MBEDTLS_SSL_IN_CONTENT_LEN 4096
-    scripts/config.pl set MBEDTLS_SSL_OUT_CONTENT_LEN 16384
-    CC=gcc cmake -D CMAKE_BUILD_TYPE:String=Asan .
-    make
-
-    msg "test: small SSL_IN_CONTENT_LEN - ssl-opt.sh MFL tests"
-    if_build_succeeded tests/ssl-opt.sh -f "Max fragment"
-}
-
-component_test_small_ssl_dtls_max_buffering () {
-    msg "build: small MBEDTLS_SSL_DTLS_MAX_BUFFERING #0"
-    scripts/config.pl set MBEDTLS_SSL_DTLS_MAX_BUFFERING 1000
-    CC=gcc cmake -D CMAKE_BUILD_TYPE:String=Asan .
-    make
-
-    msg "test: small MBEDTLS_SSL_DTLS_MAX_BUFFERING #0 - ssl-opt.sh specific reordering test"
-    if_build_succeeded tests/ssl-opt.sh -f "DTLS reordering: Buffer out-of-order hs msg before reassembling next, free buffered msg"
-}
-
-component_test_small_mbedtls_ssl_dtls_max_buffering () {
-    msg "build: small MBEDTLS_SSL_DTLS_MAX_BUFFERING #1"
-    scripts/config.pl set MBEDTLS_SSL_DTLS_MAX_BUFFERING 240
-    CC=gcc cmake -D CMAKE_BUILD_TYPE:String=Asan .
-    make
-
-    msg "test: small MBEDTLS_SSL_DTLS_MAX_BUFFERING #1 - ssl-opt.sh specific reordering test"
-    if_build_succeeded tests/ssl-opt.sh -f "DTLS reordering: Buffer encrypted Finished message, drop for fragmented NewSessionTicket"
->>>>>>> f790a6cb
 }
 
 component_test_full_cmake_clang () {
@@ -798,6 +755,34 @@
     make test
 }
 
+component_test_aes_fewer_tables () {
+    msg "build: default config with AES_FEWER_TABLES enabled"
+    scripts/config.pl set MBEDTLS_AES_FEWER_TABLES
+    make CC=gcc CFLAGS='-Werror -Wall -Wextra'
+
+    msg "test: AES_FEWER_TABLES"
+    make test
+}
+
+component_test_aes_rom_tables () {
+    msg "build: default config with AES_ROM_TABLES enabled"
+    scripts/config.pl set MBEDTLS_AES_ROM_TABLES
+    make CC=gcc CFLAGS='-Werror -Wall -Wextra'
+
+    msg "test: AES_ROM_TABLES"
+    make test
+}
+
+component_test_aes_fewer_tables_and_rom_tables () {
+    msg "build: default config with AES_ROM_TABLES and AES_FEWER_TABLES enabled"
+    scripts/config.pl set MBEDTLS_AES_FEWER_TABLES
+    scripts/config.pl set MBEDTLS_AES_ROM_TABLES
+    make CC=gcc CFLAGS='-Werror -Wall -Wextra'
+
+    msg "test: AES_FEWER_TABLES + AES_ROM_TABLES"
+    make test
+}
+
 component_test_make_shared () {
     msg "build/test: make shared" # ~ 40s
     make SHARED=1 all check
@@ -830,9 +815,6 @@
 
     msg "test: i386, make, gcc -O1 (ASan build)"
     make test
-
-    msg "test ssl-opt.sh, i386, make, gcc-O1"
-    if_build_succeeded tests/ssl-opt.sh
 }
 support_test_m32_o1 () {
     support_test_m32_o0 "$@"
@@ -851,6 +833,60 @@
         amd64|x86_64) true;;
         *) false;;
     esac
+}
+
+component_test_min_mpi_window_size () {
+    msg "build: Default + MBEDTLS_MPI_WINDOW_SIZE=1 (ASan build)" # ~ 10s
+    scripts/config.pl set MBEDTLS_MPI_WINDOW_SIZE 1
+    CC=gcc cmake -D CMAKE_BUILD_TYPE:String=Asan .
+    make
+
+    msg "test: MBEDTLS_MPI_WINDOW_SIZE=1 - main suites (inc. selftests) (ASan build)" # ~ 10s
+    make test
+}
+
+component_test_have_int32 () {
+    msg "build: gcc, force 32-bit bignum limbs"
+    scripts/config.pl unset MBEDTLS_HAVE_ASM
+    scripts/config.pl unset MBEDTLS_AESNI_C
+    scripts/config.pl unset MBEDTLS_PADLOCK_C
+    make CC=gcc CFLAGS='-Werror -Wall -Wextra -DMBEDTLS_HAVE_INT32'
+
+    msg "test: gcc, force 32-bit bignum limbs"
+    make test
+}
+
+component_test_have_int64 () {
+    msg "build: gcc, force 64-bit bignum limbs"
+    scripts/config.pl unset MBEDTLS_HAVE_ASM
+    scripts/config.pl unset MBEDTLS_AESNI_C
+    scripts/config.pl unset MBEDTLS_PADLOCK_C
+    make CC=gcc CFLAGS='-Werror -Wall -Wextra -DMBEDTLS_HAVE_INT64'
+
+    msg "test: gcc, force 64-bit bignum limbs"
+    make test
+}
+
+component_test_no_udbl_division () {
+    msg "build: MBEDTLS_NO_UDBL_DIVISION native" # ~ 10s
+    scripts/config.pl full
+    scripts/config.pl unset MBEDTLS_MEMORY_BACKTRACE # too slow for tests
+    scripts/config.pl set MBEDTLS_NO_UDBL_DIVISION
+    make CFLAGS='-Werror -O1'
+
+    msg "test: MBEDTLS_NO_UDBL_DIVISION native" # ~ 10s
+    make test
+}
+
+component_test_no_64bit_multiplication () {
+    msg "build: MBEDTLS_NO_64BIT_MULTIPLICATION native" # ~ 10s
+    scripts/config.pl full
+    scripts/config.pl unset MBEDTLS_MEMORY_BACKTRACE # too slow for tests
+    scripts/config.pl set MBEDTLS_NO_64BIT_MULTIPLICATION
+    make CFLAGS='-Werror -O1'
+
+    msg "test: MBEDTLS_NO_64BIT_MULTIPLICATION native" # ~ 10s
+    make test
 }
 
 component_build_arm_none_eabi_gcc () {
@@ -991,21 +1027,6 @@
 
     msg "test: main suites valgrind (Release)"
     make memcheck
-<<<<<<< HEAD
-=======
-
-    # Optional parts (slow; currently broken on OS X because programs don't
-    # seem to receive signals under valgrind on OS X).
-    if [ "$MEMORY" -gt 0 ]; then
-        msg "test: ssl-opt.sh --memcheck (Release)"
-        if_build_succeeded tests/ssl-opt.sh --memcheck
-    fi
-
-    if [ "$MEMORY" -gt 1 ]; then
-        msg "test: compat.sh --memcheck (Release)"
-        if_build_succeeded tests/compat.sh --memcheck
-    fi
->>>>>>> f790a6cb
 }
 
 component_test_cmake_out_of_source () {
