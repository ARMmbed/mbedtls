--- conflicted
+++ resolved
@@ -1747,28 +1747,21 @@
             case MBEDTLS_TLS_EXT_ALPN:
                 MBEDTLS_SSL_DEBUG_MSG( 3, ( "found alpn extension" ) );
 
-<<<<<<< HEAD
-            ret = ssl_parse_alpn_ext( ssl, ext + 4, ext_size );
-            if( ret != 0 )
-                return( ret );
-            break;
-#endif /* MBEDTLS_SSL_ALPN */
-
-#if defined(MBEDTLS_SSL_DTLS_SRTP)
-        case MBEDTLS_TLS_EXT_USE_SRTP:
-            MBEDTLS_SSL_DEBUG_MSG( 3, ( "found use_srtp extension" ) );
-            ret = ssl_parse_use_srtp_ext( ssl, ext + 4, ext_size );
-            if ( ret != 0)
-                return( ret );
-            break;
-#endif /* MBEDTLS_SSL_DTLS_SRTP */
-=======
                 ret = ssl_parse_alpn_ext( ssl, ext + 4, ext_size );
                 if( ret != 0 )
                     return( ret );
                 break;
-#endif /* MBEDTLS_SSL_SESSION_TICKETS */
->>>>>>> cef21e4c
+#endif /* MBEDTLS_SSL_ALPN */
+
+#if defined(MBEDTLS_SSL_DTLS_SRTP)
+            case MBEDTLS_TLS_EXT_USE_SRTP:
+                MBEDTLS_SSL_DEBUG_MSG( 3, ( "found use_srtp extension" ) );
+
+                ret = ssl_parse_use_srtp_ext( ssl, ext + 4, ext_size );
+                if ( ret != 0)
+                    return( ret );
+                break;
+#endif /* MBEDTLS_SSL_DTLS_SRTP */
 
             default:
                 MBEDTLS_SSL_DEBUG_MSG( 3, ( "unknown extension found: %d (ignoring)",
