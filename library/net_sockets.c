/*
 *  TCP/IP or UDP/IP networking functions
 *
 *  Copyright (C) 2006-2015, ARM Limited, All Rights Reserved
 *  SPDX-License-Identifier: Apache-2.0
 *
 *  Licensed under the Apache License, Version 2.0 (the "License"); you may
 *  not use this file except in compliance with the License.
 *  You may obtain a copy of the License at
 *
 *  http://www.apache.org/licenses/LICENSE-2.0
 *
 *  Unless required by applicable law or agreed to in writing, software
 *  distributed under the License is distributed on an "AS IS" BASIS, WITHOUT
 *  WARRANTIES OR CONDITIONS OF ANY KIND, either express or implied.
 *  See the License for the specific language governing permissions and
 *  limitations under the License.
 *
 *  This file is part of mbed TLS (https://tls.mbed.org)
 */

#if !defined(MBEDTLS_CONFIG_FILE)
#include "mbedtls/config.h"
#else
#include MBEDTLS_CONFIG_FILE
#endif

#if defined(MBEDTLS_NET_C)

#if !defined(unix) && !defined(__unix__) && !defined(__unix) && \
<<<<<<< HEAD
    !defined(__APPLE__) && !defined(_WIN32) && !defined(__HAIKU__)
=======
    !defined(__APPLE__) && !defined(_WIN32) && !defined(__QNXNTO__)
>>>>>>> 80aa3b8d
#error "This module only works on Unix and Windows, see MBEDTLS_NET_C in config.h"
#endif

#if defined(MBEDTLS_PLATFORM_C)
#include "mbedtls/platform.h"
#else
#include <stdlib.h>
#endif

#include "mbedtls/net_sockets.h"

#include <string.h>

#if (defined(_WIN32) || defined(_WIN32_WCE)) && !defined(EFIX64) && \
    !defined(EFI32)

#define IS_EINTR( ret ) ( ( ret ) == WSAEINTR )

#ifdef _WIN32_WINNT
#undef _WIN32_WINNT
#endif
/* Enables getaddrinfo() & Co */
#define _WIN32_WINNT 0x0501
#include <ws2tcpip.h>

#include <winsock2.h>
#include <windows.h>

#if defined(_MSC_VER)
#if defined(_WIN32_WCE)
#pragma comment( lib, "ws2.lib" )
#else
#pragma comment( lib, "ws2_32.lib" )
#endif
#endif /* _MSC_VER */

#define read(fd,buf,len)        recv( fd, (char*)( buf ), (int)( len ), 0 )
#define write(fd,buf,len)       send( fd, (char*)( buf ), (int)( len ), 0 )
#define close(fd)               closesocket(fd)

static int wsa_init_done = 0;

#else /* ( _WIN32 || _WIN32_WCE ) && !EFIX64 && !EFI32 */

#include <sys/types.h>
#include <sys/socket.h>
#include <netinet/in.h>
#include <arpa/inet.h>
#include <sys/time.h>
#include <unistd.h>
#include <signal.h>
#include <fcntl.h>
#include <netdb.h>
#include <errno.h>

#define IS_EINTR( ret ) ( ( ret ) == EINTR )

#endif /* ( _WIN32 || _WIN32_WCE ) && !EFIX64 && !EFI32 */

/* Some MS functions want int and MSVC warns if we pass size_t,
 * but the standard functions use socklen_t, so cast only for MSVC */
#if defined(_MSC_VER)
#define MSVC_INT_CAST   (int)
#else
#define MSVC_INT_CAST
#endif

#include <stdio.h>

#include <time.h>

#include <stdint.h>

/*
 * Prepare for using the sockets interface
 */
static int net_prepare( void )
{
#if ( defined(_WIN32) || defined(_WIN32_WCE) ) && !defined(EFIX64) && \
    !defined(EFI32)
    WSADATA wsaData;

    if( wsa_init_done == 0 )
    {
        if( WSAStartup( MAKEWORD(2,0), &wsaData ) != 0 )
            return( MBEDTLS_ERR_NET_SOCKET_FAILED );

        wsa_init_done = 1;
    }
#else
#if !defined(EFIX64) && !defined(EFI32)
    signal( SIGPIPE, SIG_IGN );
#endif
#endif
    return( 0 );
}

/*
 * Initialize a context
 */
void mbedtls_net_init( mbedtls_net_context *ctx )
{
    ctx->fd = -1;
}

/*
 * Initiate a TCP connection with host:port and the given protocol
 */
int mbedtls_net_connect( mbedtls_net_context *ctx, const char *host,
                         const char *port, int proto )
{
    int ret;
    struct addrinfo hints, *addr_list, *cur;

    if( ( ret = net_prepare() ) != 0 )
        return( ret );

    /* Do name resolution with both IPv6 and IPv4 */
    memset( &hints, 0, sizeof( hints ) );
    hints.ai_family = AF_UNSPEC;
    hints.ai_socktype = proto == MBEDTLS_NET_PROTO_UDP ? SOCK_DGRAM : SOCK_STREAM;
    hints.ai_protocol = proto == MBEDTLS_NET_PROTO_UDP ? IPPROTO_UDP : IPPROTO_TCP;

    if( getaddrinfo( host, port, &hints, &addr_list ) != 0 )
        return( MBEDTLS_ERR_NET_UNKNOWN_HOST );

    /* Try the sockaddrs until a connection succeeds */
    ret = MBEDTLS_ERR_NET_UNKNOWN_HOST;
    for( cur = addr_list; cur != NULL; cur = cur->ai_next )
    {
        ctx->fd = (int) socket( cur->ai_family, cur->ai_socktype,
                            cur->ai_protocol );
        if( ctx->fd < 0 )
        {
            ret = MBEDTLS_ERR_NET_SOCKET_FAILED;
            continue;
        }

        if( connect( ctx->fd, cur->ai_addr, MSVC_INT_CAST cur->ai_addrlen ) == 0 )
        {
            ret = 0;
            break;
        }

        close( ctx->fd );
        ret = MBEDTLS_ERR_NET_CONNECT_FAILED;
    }

    freeaddrinfo( addr_list );

    return( ret );
}

/*
 * Create a listening socket on bind_ip:port
 */
int mbedtls_net_bind( mbedtls_net_context *ctx, const char *bind_ip, const char *port, int proto )
{
    int n, ret;
    struct addrinfo hints, *addr_list, *cur;

    if( ( ret = net_prepare() ) != 0 )
        return( ret );

    /* Bind to IPv6 and/or IPv4, but only in the desired protocol */
    memset( &hints, 0, sizeof( hints ) );
    hints.ai_family = AF_UNSPEC;
    hints.ai_socktype = proto == MBEDTLS_NET_PROTO_UDP ? SOCK_DGRAM : SOCK_STREAM;
    hints.ai_protocol = proto == MBEDTLS_NET_PROTO_UDP ? IPPROTO_UDP : IPPROTO_TCP;
    if( bind_ip == NULL )
        hints.ai_flags = AI_PASSIVE;

    if( getaddrinfo( bind_ip, port, &hints, &addr_list ) != 0 )
        return( MBEDTLS_ERR_NET_UNKNOWN_HOST );

    /* Try the sockaddrs until a binding succeeds */
    ret = MBEDTLS_ERR_NET_UNKNOWN_HOST;
    for( cur = addr_list; cur != NULL; cur = cur->ai_next )
    {
        ctx->fd = (int) socket( cur->ai_family, cur->ai_socktype,
                            cur->ai_protocol );
        if( ctx->fd < 0 )
        {
            ret = MBEDTLS_ERR_NET_SOCKET_FAILED;
            continue;
        }

        n = 1;
        if( setsockopt( ctx->fd, SOL_SOCKET, SO_REUSEADDR,
                        (const char *) &n, sizeof( n ) ) != 0 )
        {
            close( ctx->fd );
            ret = MBEDTLS_ERR_NET_SOCKET_FAILED;
            continue;
        }

        if( bind( ctx->fd, cur->ai_addr, MSVC_INT_CAST cur->ai_addrlen ) != 0 )
        {
            close( ctx->fd );
            ret = MBEDTLS_ERR_NET_BIND_FAILED;
            continue;
        }

        /* Listen only makes sense for TCP */
        if( proto == MBEDTLS_NET_PROTO_TCP )
        {
            if( listen( ctx->fd, MBEDTLS_NET_LISTEN_BACKLOG ) != 0 )
            {
                close( ctx->fd );
                ret = MBEDTLS_ERR_NET_LISTEN_FAILED;
                continue;
            }
        }

        /* Bind was successful */
        ret = 0;
        break;
    }

    freeaddrinfo( addr_list );

    return( ret );

}

#if ( defined(_WIN32) || defined(_WIN32_WCE) ) && !defined(EFIX64) && \
    !defined(EFI32)
/*
 * Check if the requested operation would be blocking on a non-blocking socket
 * and thus 'failed' with a negative return value.
 */
static int net_would_block( const mbedtls_net_context *ctx )
{
    ((void) ctx);
    return( WSAGetLastError() == WSAEWOULDBLOCK );
}
#else
/*
 * Check if the requested operation would be blocking on a non-blocking socket
 * and thus 'failed' with a negative return value.
 *
 * Note: on a blocking socket this function always returns 0!
 */
static int net_would_block( const mbedtls_net_context *ctx )
{
    int err = errno;

    /*
     * Never return 'WOULD BLOCK' on a non-blocking socket
     */
    if( ( fcntl( ctx->fd, F_GETFL ) & O_NONBLOCK ) != O_NONBLOCK )
    {
        errno = err;
        return( 0 );
    }

    switch( errno = err )
    {
#if defined EAGAIN
        case EAGAIN:
#endif
#if defined EWOULDBLOCK && EWOULDBLOCK != EAGAIN
        case EWOULDBLOCK:
#endif
            return( 1 );
    }
    return( 0 );
}
#endif /* ( _WIN32 || _WIN32_WCE ) && !EFIX64 && !EFI32 */

/*
 * Accept a connection from a remote client
 */
int mbedtls_net_accept( mbedtls_net_context *bind_ctx,
                        mbedtls_net_context *client_ctx,
                        void *client_ip, size_t buf_size, size_t *ip_len )
{
    int ret;
    int type;

    struct sockaddr_storage client_addr;

#if defined(__socklen_t_defined) || defined(_SOCKLEN_T) ||  \
    defined(_SOCKLEN_T_DECLARED) || defined(__DEFINED_socklen_t)
    socklen_t n = (socklen_t) sizeof( client_addr );
    socklen_t type_len = (socklen_t) sizeof( type );
#else
    int n = (int) sizeof( client_addr );
    int type_len = (int) sizeof( type );
#endif

    /* Is this a TCP or UDP socket? */
    if( getsockopt( bind_ctx->fd, SOL_SOCKET, SO_TYPE,
                    (void *) &type, &type_len ) != 0 ||
        ( type != SOCK_STREAM && type != SOCK_DGRAM ) )
    {
        return( MBEDTLS_ERR_NET_ACCEPT_FAILED );
    }

    if( type == SOCK_STREAM )
    {
        /* TCP: actual accept() */
        ret = client_ctx->fd = (int) accept( bind_ctx->fd,
                                             (struct sockaddr *) &client_addr, &n );
    }
    else
    {
        /* UDP: wait for a message, but keep it in the queue */
        char buf[1] = { 0 };

        ret = (int) recvfrom( bind_ctx->fd, buf, sizeof( buf ), MSG_PEEK,
                        (struct sockaddr *) &client_addr, &n );

#if defined(_WIN32)
        if( ret == SOCKET_ERROR &&
            WSAGetLastError() == WSAEMSGSIZE )
        {
            /* We know buf is too small, thanks, just peeking here */
            ret = 0;
        }
#endif
    }

    if( ret < 0 )
    {
        if( net_would_block( bind_ctx ) != 0 )
            return( MBEDTLS_ERR_SSL_WANT_READ );

        return( MBEDTLS_ERR_NET_ACCEPT_FAILED );
    }

    /* UDP: hijack the listening socket to communicate with the client,
     * then bind a new socket to accept new connections */
    if( type != SOCK_STREAM )
    {
        struct sockaddr_storage local_addr;
        int one = 1;

        if( connect( bind_ctx->fd, (struct sockaddr *) &client_addr, n ) != 0 )
            return( MBEDTLS_ERR_NET_ACCEPT_FAILED );

        client_ctx->fd = bind_ctx->fd;
        bind_ctx->fd   = -1; /* In case we exit early */

        n = sizeof( struct sockaddr_storage );
        if( getsockname( client_ctx->fd,
                         (struct sockaddr *) &local_addr, &n ) != 0 ||
            ( bind_ctx->fd = (int) socket( local_addr.ss_family,
                                           SOCK_DGRAM, IPPROTO_UDP ) ) < 0 ||
            setsockopt( bind_ctx->fd, SOL_SOCKET, SO_REUSEADDR,
                        (const char *) &one, sizeof( one ) ) != 0 )
        {
            return( MBEDTLS_ERR_NET_SOCKET_FAILED );
        }

        if( bind( bind_ctx->fd, (struct sockaddr *) &local_addr, n ) != 0 )
        {
            return( MBEDTLS_ERR_NET_BIND_FAILED );
        }
    }

    if( client_ip != NULL )
    {
        if( client_addr.ss_family == AF_INET )
        {
            struct sockaddr_in *addr4 = (struct sockaddr_in *) &client_addr;
            *ip_len = sizeof( addr4->sin_addr.s_addr );

            if( buf_size < *ip_len )
                return( MBEDTLS_ERR_NET_BUFFER_TOO_SMALL );

            memcpy( client_ip, &addr4->sin_addr.s_addr, *ip_len );
        }
        else
        {
            struct sockaddr_in6 *addr6 = (struct sockaddr_in6 *) &client_addr;
            *ip_len = sizeof( addr6->sin6_addr.s6_addr );

            if( buf_size < *ip_len )
                return( MBEDTLS_ERR_NET_BUFFER_TOO_SMALL );

            memcpy( client_ip, &addr6->sin6_addr.s6_addr, *ip_len);
        }
    }

    return( 0 );
}

/*
 * Set the socket blocking or non-blocking
 */
int mbedtls_net_set_block( mbedtls_net_context *ctx )
{
#if ( defined(_WIN32) || defined(_WIN32_WCE) ) && !defined(EFIX64) && \
    !defined(EFI32)
    u_long n = 0;
    return( ioctlsocket( ctx->fd, FIONBIO, &n ) );
#else
    return( fcntl( ctx->fd, F_SETFL, fcntl( ctx->fd, F_GETFL ) & ~O_NONBLOCK ) );
#endif
}

int mbedtls_net_set_nonblock( mbedtls_net_context *ctx )
{
#if ( defined(_WIN32) || defined(_WIN32_WCE) ) && !defined(EFIX64) && \
    !defined(EFI32)
    u_long n = 1;
    return( ioctlsocket( ctx->fd, FIONBIO, &n ) );
#else
    return( fcntl( ctx->fd, F_SETFL, fcntl( ctx->fd, F_GETFL ) | O_NONBLOCK ) );
#endif
}

/*
 * Check if data is available on the socket
 */

int mbedtls_net_poll( mbedtls_net_context *ctx, uint32_t rw, uint32_t timeout )
{
    int ret;
    struct timeval tv;

    fd_set read_fds;
    fd_set write_fds;

    int fd = ctx->fd;

    if( fd < 0 )
        return( MBEDTLS_ERR_NET_INVALID_CONTEXT );

    /* Ensure that memory sanitizers consider
     * read_fds and write_fds as initialized even
     * if FD_ZERO is implemented in assembly. */
    memset( &read_fds, 0, sizeof( read_fds ) );
    memset( &write_fds, 0, sizeof( write_fds ) );

    FD_ZERO( &read_fds );
    if( rw & MBEDTLS_NET_POLL_READ )
    {
        rw &= ~MBEDTLS_NET_POLL_READ;
        FD_SET( fd, &read_fds );
    }

    FD_ZERO( &write_fds );
    if( rw & MBEDTLS_NET_POLL_WRITE )
    {
        rw &= ~MBEDTLS_NET_POLL_WRITE;
        FD_SET( fd, &write_fds );
    }

    if( rw != 0 )
        return( MBEDTLS_ERR_NET_BAD_INPUT_DATA );

    tv.tv_sec  = timeout / 1000;
    tv.tv_usec = ( timeout % 1000 ) * 1000;

    do
    {
        ret = select( fd + 1, &read_fds, &write_fds, NULL,
                      timeout == (uint32_t) -1 ? NULL : &tv );
    }
    while( IS_EINTR( ret ) );

    if( ret < 0 )
        return( MBEDTLS_ERR_NET_POLL_FAILED );

    ret = 0;
    if( FD_ISSET( fd, &read_fds ) )
        ret |= MBEDTLS_NET_POLL_READ;
    if( FD_ISSET( fd, &write_fds ) )
        ret |= MBEDTLS_NET_POLL_WRITE;

    return( ret );
}

/*
 * Portable usleep helper
 */
void mbedtls_net_usleep( unsigned long usec )
{
#if defined(_WIN32)
    Sleep( ( usec + 999 ) / 1000 );
#else
    struct timeval tv;
    tv.tv_sec  = usec / 1000000;
#if defined(__unix__) || defined(__unix) || \
    ( defined(__APPLE__) && defined(__MACH__) )
    tv.tv_usec = (suseconds_t) usec % 1000000;
#else
    tv.tv_usec = usec % 1000000;
#endif
    select( 0, NULL, NULL, NULL, &tv );
#endif
}

/*
 * Read at most 'len' characters
 */
int mbedtls_net_recv( void *ctx, unsigned char *buf, size_t len )
{
    int ret;
    int fd = ((mbedtls_net_context *) ctx)->fd;

    if( fd < 0 )
        return( MBEDTLS_ERR_NET_INVALID_CONTEXT );

    ret = (int) read( fd, buf, len );

    if( ret < 0 )
    {
        if( net_would_block( ctx ) != 0 )
            return( MBEDTLS_ERR_SSL_WANT_READ );

#if ( defined(_WIN32) || defined(_WIN32_WCE) ) && !defined(EFIX64) && \
    !defined(EFI32)
        if( WSAGetLastError() == WSAECONNRESET )
            return( MBEDTLS_ERR_NET_CONN_RESET );
#else
        if( errno == EPIPE || errno == ECONNRESET )
            return( MBEDTLS_ERR_NET_CONN_RESET );

        if( errno == EINTR )
            return( MBEDTLS_ERR_SSL_WANT_READ );
#endif

        return( MBEDTLS_ERR_NET_RECV_FAILED );
    }

    return( ret );
}

/*
 * Read at most 'len' characters, blocking for at most 'timeout' ms
 */
int mbedtls_net_recv_timeout( void *ctx, unsigned char *buf,
                              size_t len, uint32_t timeout )
{
    int ret;
    struct timeval tv;
    fd_set read_fds;
    int fd = ((mbedtls_net_context *) ctx)->fd;

    if( fd < 0 )
        return( MBEDTLS_ERR_NET_INVALID_CONTEXT );

    FD_ZERO( &read_fds );
    FD_SET( fd, &read_fds );

    tv.tv_sec  = timeout / 1000;
    tv.tv_usec = ( timeout % 1000 ) * 1000;

    ret = select( fd + 1, &read_fds, NULL, NULL, timeout == 0 ? NULL : &tv );

    /* Zero fds ready means we timed out */
    if( ret == 0 )
        return( MBEDTLS_ERR_SSL_TIMEOUT );

    if( ret < 0 )
    {
#if ( defined(_WIN32) || defined(_WIN32_WCE) ) && !defined(EFIX64) && \
    !defined(EFI32)
        if( WSAGetLastError() == WSAEINTR )
            return( MBEDTLS_ERR_SSL_WANT_READ );
#else
        if( errno == EINTR )
            return( MBEDTLS_ERR_SSL_WANT_READ );
#endif

        return( MBEDTLS_ERR_NET_RECV_FAILED );
    }

    /* This call will not block */
    return( mbedtls_net_recv( ctx, buf, len ) );
}

/*
 * Write at most 'len' characters
 */
int mbedtls_net_send( void *ctx, const unsigned char *buf, size_t len )
{
    int ret;
    int fd = ((mbedtls_net_context *) ctx)->fd;

    if( fd < 0 )
        return( MBEDTLS_ERR_NET_INVALID_CONTEXT );

    ret = (int) write( fd, buf, len );

    if( ret < 0 )
    {
        if( net_would_block( ctx ) != 0 )
            return( MBEDTLS_ERR_SSL_WANT_WRITE );

#if ( defined(_WIN32) || defined(_WIN32_WCE) ) && !defined(EFIX64) && \
    !defined(EFI32)
        if( WSAGetLastError() == WSAECONNRESET )
            return( MBEDTLS_ERR_NET_CONN_RESET );
#else
        if( errno == EPIPE || errno == ECONNRESET )
            return( MBEDTLS_ERR_NET_CONN_RESET );

        if( errno == EINTR )
            return( MBEDTLS_ERR_SSL_WANT_WRITE );
#endif

        return( MBEDTLS_ERR_NET_SEND_FAILED );
    }

    return( ret );
}

/*
 * Gracefully close the connection
 */
void mbedtls_net_free( mbedtls_net_context *ctx )
{
    if( ctx->fd == -1 )
        return;

    shutdown( ctx->fd, 2 );
    close( ctx->fd );

    ctx->fd = -1;
}

#endif /* MBEDTLS_NET_C */<|MERGE_RESOLUTION|>--- conflicted
+++ resolved
@@ -28,11 +28,7 @@
 #if defined(MBEDTLS_NET_C)
 
 #if !defined(unix) && !defined(__unix__) && !defined(__unix) && \
-<<<<<<< HEAD
     !defined(__APPLE__) && !defined(_WIN32) && !defined(__HAIKU__)
-=======
-    !defined(__APPLE__) && !defined(_WIN32) && !defined(__QNXNTO__)
->>>>>>> 80aa3b8d
 #error "This module only works on Unix and Windows, see MBEDTLS_NET_C in config.h"
 #endif
 
