/*
 *  PSA crypto layer on top of Mbed TLS crypto
 */
/*
 *  Copyright The Mbed TLS Contributors
 *  SPDX-License-Identifier: Apache-2.0
 *
 *  Licensed under the Apache License, Version 2.0 (the "License"); you may
 *  not use this file except in compliance with the License.
 *  You may obtain a copy of the License at
 *
 *  http://www.apache.org/licenses/LICENSE-2.0
 *
 *  Unless required by applicable law or agreed to in writing, software
 *  distributed under the License is distributed on an "AS IS" BASIS, WITHOUT
 *  WARRANTIES OR CONDITIONS OF ANY KIND, either express or implied.
 *  See the License for the specific language governing permissions and
 *  limitations under the License.
 */

#include "common.h"

#if defined(MBEDTLS_PSA_CRYPTO_C)

#if defined(MBEDTLS_PSA_CRYPTO_CONFIG)
#include "check_crypto_config.h"
#endif

#include "psa_crypto_service_integration.h"
#include "psa/crypto.h"

#include "psa_crypto_core.h"
#include "psa_crypto_invasive.h"
#include "psa_crypto_driver_wrappers.h"
#include "psa_crypto_ecp.h"
#include "psa_crypto_rsa.h"
#include "psa_crypto_ecp.h"
#if defined(MBEDTLS_PSA_CRYPTO_SE_C)
#include "psa_crypto_se.h"
#endif
#include "psa_crypto_slot_management.h"
/* Include internal declarations that are useful for implementing persistently
 * stored keys. */
#include "psa_crypto_storage.h"

#include "psa_crypto_random_impl.h"

#include <assert.h>
#include <stdlib.h>
#include <string.h>
#include "mbedtls/platform.h"
#if !defined(MBEDTLS_PLATFORM_C)
#define mbedtls_calloc calloc
#define mbedtls_free   free
#endif

#include "mbedtls/aes.h"
#include "mbedtls/arc4.h"
#include "mbedtls/asn1.h"
#include "mbedtls/asn1write.h"
#include "mbedtls/bignum.h"
#include "mbedtls/blowfish.h"
#include "mbedtls/camellia.h"
#include "mbedtls/chacha20.h"
#include "mbedtls/chachapoly.h"
#include "mbedtls/cipher.h"
#include "mbedtls/ccm.h"
#include "mbedtls/cmac.h"
#include "mbedtls/des.h"
#include "mbedtls/ecdh.h"
#include "mbedtls/ecp.h"
#include "mbedtls/entropy.h"
#include "mbedtls/error.h"
#include "mbedtls/gcm.h"
#include "mbedtls/md2.h"
#include "mbedtls/md4.h"
#include "mbedtls/md5.h"
#include "mbedtls/md.h"
#include "mbedtls/md_internal.h"
#include "mbedtls/pk.h"
#include "mbedtls/pk_internal.h"
#include "mbedtls/platform_util.h"
#include "mbedtls/error.h"
#include "mbedtls/ripemd160.h"
#include "mbedtls/rsa.h"
#include "mbedtls/sha1.h"
#include "mbedtls/sha256.h"
#include "mbedtls/sha512.h"
#include "mbedtls/xtea.h"

#define ARRAY_LENGTH( array ) ( sizeof( array ) / sizeof( *( array ) ) )

/* constant-time buffer comparison */
static inline int safer_memcmp( const uint8_t *a, const uint8_t *b, size_t n )
{
    size_t i;
    unsigned char diff = 0;

    for( i = 0; i < n; i++ )
        diff |= a[i] ^ b[i];

    return( diff );
}



/****************************************************************/
/* Global data, support functions and library management */
/****************************************************************/

static int key_type_is_raw_bytes( psa_key_type_t type )
{
    return( PSA_KEY_TYPE_IS_UNSTRUCTURED( type ) );
}

/* Values for psa_global_data_t::rng_state */
#define RNG_NOT_INITIALIZED 0
#define RNG_INITIALIZED 1
#define RNG_SEEDED 2

typedef struct
{
    mbedtls_psa_random_context_t rng;
    unsigned initialized : 1;
    unsigned rng_state : 2;
} psa_global_data_t;

static psa_global_data_t global_data;

#if !defined(MBEDTLS_PSA_CRYPTO_EXTERNAL_RNG)
mbedtls_psa_drbg_context_t *const mbedtls_psa_random_state =
    &global_data.rng.drbg;
#endif

#define GUARD_MODULE_INITIALIZED        \
    if( global_data.initialized == 0 )  \
        return( PSA_ERROR_BAD_STATE );

psa_status_t mbedtls_to_psa_error( int ret )
{
    /* Mbed TLS error codes can combine a high-level error code and a
     * low-level error code. The low-level error usually reflects the
     * root cause better, so dispatch on that preferably. */
    int low_level_ret = - ( -ret & 0x007f );
    switch( low_level_ret != 0 ? low_level_ret : ret )
    {
        case 0:
            return( PSA_SUCCESS );

        case MBEDTLS_ERR_AES_INVALID_KEY_LENGTH:
        case MBEDTLS_ERR_AES_INVALID_INPUT_LENGTH:
            return( PSA_ERROR_NOT_SUPPORTED );

        case MBEDTLS_ERR_ASN1_OUT_OF_DATA:
        case MBEDTLS_ERR_ASN1_UNEXPECTED_TAG:
        case MBEDTLS_ERR_ASN1_INVALID_LENGTH:
        case MBEDTLS_ERR_ASN1_LENGTH_MISMATCH:
        case MBEDTLS_ERR_ASN1_INVALID_DATA:
            return( PSA_ERROR_INVALID_ARGUMENT );
        case MBEDTLS_ERR_ASN1_ALLOC_FAILED:
            return( PSA_ERROR_INSUFFICIENT_MEMORY );
        case MBEDTLS_ERR_ASN1_BUF_TOO_SMALL:
            return( PSA_ERROR_BUFFER_TOO_SMALL );

#if defined(MBEDTLS_ERR_BLOWFISH_BAD_INPUT_DATA)
        case MBEDTLS_ERR_BLOWFISH_BAD_INPUT_DATA:
#endif
        case MBEDTLS_ERR_BLOWFISH_INVALID_INPUT_LENGTH:
            return( PSA_ERROR_NOT_SUPPORTED );

#if defined(MBEDTLS_ERR_CAMELLIA_BAD_INPUT_DATA)
        case MBEDTLS_ERR_CAMELLIA_BAD_INPUT_DATA:
#endif
        case MBEDTLS_ERR_CAMELLIA_INVALID_INPUT_LENGTH:
            return( PSA_ERROR_NOT_SUPPORTED );

        case MBEDTLS_ERR_CCM_BAD_INPUT:
            return( PSA_ERROR_INVALID_ARGUMENT );
        case MBEDTLS_ERR_CCM_AUTH_FAILED:
            return( PSA_ERROR_INVALID_SIGNATURE );

        case MBEDTLS_ERR_CHACHA20_BAD_INPUT_DATA:
            return( PSA_ERROR_INVALID_ARGUMENT );

        case MBEDTLS_ERR_CHACHAPOLY_BAD_STATE:
            return( PSA_ERROR_BAD_STATE );
        case MBEDTLS_ERR_CHACHAPOLY_AUTH_FAILED:
            return( PSA_ERROR_INVALID_SIGNATURE );

        case MBEDTLS_ERR_CIPHER_FEATURE_UNAVAILABLE:
            return( PSA_ERROR_NOT_SUPPORTED );
        case MBEDTLS_ERR_CIPHER_BAD_INPUT_DATA:
            return( PSA_ERROR_INVALID_ARGUMENT );
        case MBEDTLS_ERR_CIPHER_ALLOC_FAILED:
            return( PSA_ERROR_INSUFFICIENT_MEMORY );
        case MBEDTLS_ERR_CIPHER_INVALID_PADDING:
            return( PSA_ERROR_INVALID_PADDING );
        case MBEDTLS_ERR_CIPHER_FULL_BLOCK_EXPECTED:
            return( PSA_ERROR_INVALID_ARGUMENT );
        case MBEDTLS_ERR_CIPHER_AUTH_FAILED:
            return( PSA_ERROR_INVALID_SIGNATURE );
        case MBEDTLS_ERR_CIPHER_INVALID_CONTEXT:
            return( PSA_ERROR_CORRUPTION_DETECTED );

#if !( defined(MBEDTLS_PSA_CRYPTO_EXTERNAL_RNG) ||      \
       defined(MBEDTLS_PSA_HMAC_DRBG_MD_TYPE) )
        /* Only check CTR_DRBG error codes if underlying mbedtls_xxx
         * functions are passed a CTR_DRBG instance. */
        case MBEDTLS_ERR_CTR_DRBG_ENTROPY_SOURCE_FAILED:
            return( PSA_ERROR_INSUFFICIENT_ENTROPY );
        case MBEDTLS_ERR_CTR_DRBG_REQUEST_TOO_BIG:
        case MBEDTLS_ERR_CTR_DRBG_INPUT_TOO_BIG:
            return( PSA_ERROR_NOT_SUPPORTED );
        case MBEDTLS_ERR_CTR_DRBG_FILE_IO_ERROR:
            return( PSA_ERROR_INSUFFICIENT_ENTROPY );
#endif

        case MBEDTLS_ERR_DES_INVALID_INPUT_LENGTH:
            return( PSA_ERROR_NOT_SUPPORTED );

        case MBEDTLS_ERR_ENTROPY_NO_SOURCES_DEFINED:
        case MBEDTLS_ERR_ENTROPY_NO_STRONG_SOURCE:
        case MBEDTLS_ERR_ENTROPY_SOURCE_FAILED:
            return( PSA_ERROR_INSUFFICIENT_ENTROPY );

        case MBEDTLS_ERR_GCM_AUTH_FAILED:
            return( PSA_ERROR_INVALID_SIGNATURE );
        case MBEDTLS_ERR_GCM_BAD_INPUT:
            return( PSA_ERROR_INVALID_ARGUMENT );

#if !defined(MBEDTLS_PSA_CRYPTO_EXTERNAL_RNG) &&        \
    defined(MBEDTLS_PSA_HMAC_DRBG_MD_TYPE)
        /* Only check HMAC_DRBG error codes if underlying mbedtls_xxx
         * functions are passed a HMAC_DRBG instance. */
        case MBEDTLS_ERR_HMAC_DRBG_ENTROPY_SOURCE_FAILED:
            return( PSA_ERROR_INSUFFICIENT_ENTROPY );
        case MBEDTLS_ERR_HMAC_DRBG_REQUEST_TOO_BIG:
        case MBEDTLS_ERR_HMAC_DRBG_INPUT_TOO_BIG:
            return( PSA_ERROR_NOT_SUPPORTED );
        case MBEDTLS_ERR_HMAC_DRBG_FILE_IO_ERROR:
            return( PSA_ERROR_INSUFFICIENT_ENTROPY );
#endif

        case MBEDTLS_ERR_MD_FEATURE_UNAVAILABLE:
            return( PSA_ERROR_NOT_SUPPORTED );
        case MBEDTLS_ERR_MD_BAD_INPUT_DATA:
            return( PSA_ERROR_INVALID_ARGUMENT );
        case MBEDTLS_ERR_MD_ALLOC_FAILED:
            return( PSA_ERROR_INSUFFICIENT_MEMORY );
        case MBEDTLS_ERR_MD_FILE_IO_ERROR:
            return( PSA_ERROR_STORAGE_FAILURE );

        case MBEDTLS_ERR_MPI_FILE_IO_ERROR:
            return( PSA_ERROR_STORAGE_FAILURE );
        case MBEDTLS_ERR_MPI_BAD_INPUT_DATA:
            return( PSA_ERROR_INVALID_ARGUMENT );
        case MBEDTLS_ERR_MPI_INVALID_CHARACTER:
            return( PSA_ERROR_INVALID_ARGUMENT );
        case MBEDTLS_ERR_MPI_BUFFER_TOO_SMALL:
            return( PSA_ERROR_BUFFER_TOO_SMALL );
        case MBEDTLS_ERR_MPI_NEGATIVE_VALUE:
            return( PSA_ERROR_INVALID_ARGUMENT );
        case MBEDTLS_ERR_MPI_DIVISION_BY_ZERO:
            return( PSA_ERROR_INVALID_ARGUMENT );
        case MBEDTLS_ERR_MPI_NOT_ACCEPTABLE:
            return( PSA_ERROR_INVALID_ARGUMENT );
        case MBEDTLS_ERR_MPI_ALLOC_FAILED:
            return( PSA_ERROR_INSUFFICIENT_MEMORY );

        case MBEDTLS_ERR_PK_ALLOC_FAILED:
            return( PSA_ERROR_INSUFFICIENT_MEMORY );
        case MBEDTLS_ERR_PK_TYPE_MISMATCH:
        case MBEDTLS_ERR_PK_BAD_INPUT_DATA:
            return( PSA_ERROR_INVALID_ARGUMENT );
        case MBEDTLS_ERR_PK_FILE_IO_ERROR:
            return( PSA_ERROR_STORAGE_FAILURE );
        case MBEDTLS_ERR_PK_KEY_INVALID_VERSION:
        case MBEDTLS_ERR_PK_KEY_INVALID_FORMAT:
            return( PSA_ERROR_INVALID_ARGUMENT );
        case MBEDTLS_ERR_PK_UNKNOWN_PK_ALG:
            return( PSA_ERROR_NOT_SUPPORTED );
        case MBEDTLS_ERR_PK_PASSWORD_REQUIRED:
        case MBEDTLS_ERR_PK_PASSWORD_MISMATCH:
            return( PSA_ERROR_NOT_PERMITTED );
        case MBEDTLS_ERR_PK_INVALID_PUBKEY:
            return( PSA_ERROR_INVALID_ARGUMENT );
        case MBEDTLS_ERR_PK_INVALID_ALG:
        case MBEDTLS_ERR_PK_UNKNOWN_NAMED_CURVE:
        case MBEDTLS_ERR_PK_FEATURE_UNAVAILABLE:
            return( PSA_ERROR_NOT_SUPPORTED );
        case MBEDTLS_ERR_PK_SIG_LEN_MISMATCH:
            return( PSA_ERROR_INVALID_SIGNATURE );

        case MBEDTLS_ERR_PLATFORM_HW_ACCEL_FAILED:
            return( PSA_ERROR_HARDWARE_FAILURE );
        case MBEDTLS_ERR_PLATFORM_FEATURE_UNSUPPORTED:
            return( PSA_ERROR_NOT_SUPPORTED );

        case MBEDTLS_ERR_RSA_BAD_INPUT_DATA:
            return( PSA_ERROR_INVALID_ARGUMENT );
        case MBEDTLS_ERR_RSA_INVALID_PADDING:
            return( PSA_ERROR_INVALID_PADDING );
        case MBEDTLS_ERR_RSA_KEY_GEN_FAILED:
            return( PSA_ERROR_HARDWARE_FAILURE );
        case MBEDTLS_ERR_RSA_KEY_CHECK_FAILED:
            return( PSA_ERROR_INVALID_ARGUMENT );
        case MBEDTLS_ERR_RSA_PUBLIC_FAILED:
        case MBEDTLS_ERR_RSA_PRIVATE_FAILED:
            return( PSA_ERROR_CORRUPTION_DETECTED );
        case MBEDTLS_ERR_RSA_VERIFY_FAILED:
            return( PSA_ERROR_INVALID_SIGNATURE );
        case MBEDTLS_ERR_RSA_OUTPUT_TOO_LARGE:
            return( PSA_ERROR_BUFFER_TOO_SMALL );
        case MBEDTLS_ERR_RSA_RNG_FAILED:
            return( PSA_ERROR_INSUFFICIENT_ENTROPY );

        case MBEDTLS_ERR_XTEA_INVALID_INPUT_LENGTH:
            return( PSA_ERROR_INVALID_ARGUMENT );

        case MBEDTLS_ERR_ECP_BAD_INPUT_DATA:
        case MBEDTLS_ERR_ECP_INVALID_KEY:
            return( PSA_ERROR_INVALID_ARGUMENT );
        case MBEDTLS_ERR_ECP_BUFFER_TOO_SMALL:
            return( PSA_ERROR_BUFFER_TOO_SMALL );
        case MBEDTLS_ERR_ECP_FEATURE_UNAVAILABLE:
            return( PSA_ERROR_NOT_SUPPORTED );
        case MBEDTLS_ERR_ECP_SIG_LEN_MISMATCH:
        case MBEDTLS_ERR_ECP_VERIFY_FAILED:
            return( PSA_ERROR_INVALID_SIGNATURE );
        case MBEDTLS_ERR_ECP_ALLOC_FAILED:
            return( PSA_ERROR_INSUFFICIENT_MEMORY );
        case MBEDTLS_ERR_ECP_RANDOM_FAILED:
            return( PSA_ERROR_INSUFFICIENT_ENTROPY );

        case MBEDTLS_ERR_ERROR_CORRUPTION_DETECTED:
            return( PSA_ERROR_CORRUPTION_DETECTED );

        default:
            return( PSA_ERROR_GENERIC_ERROR );
    }
}




/****************************************************************/
/* Key management */
/****************************************************************/

#if defined(MBEDTLS_PSA_CRYPTO_SE_C)
static inline int psa_key_slot_is_external( const psa_key_slot_t *slot )
{
    return( psa_key_lifetime_is_external( slot->attr.lifetime ) );
}
#endif /* MBEDTLS_PSA_CRYPTO_SE_C */

/* For now the MBEDTLS_PSA_ACCEL_ guards are also used here since the
 * current test driver in key_management.c is using this function
 * when accelerators are used for ECC key pair and public key.
 * Once that dependency is resolved these guards can be removed.
 */
#if defined(MBEDTLS_PSA_BUILTIN_KEY_TYPE_ECC_KEY_PAIR) || \
    defined(MBEDTLS_PSA_BUILTIN_KEY_TYPE_ECC_PUBLIC_KEY) || \
    defined(MBEDTLS_PSA_ACCEL_KEY_TYPE_ECC_KEY_PAIR) || \
    defined(MBEDTLS_PSA_ACCEL_KEY_TYPE_ECC_PUBLIC_KEY)
mbedtls_ecp_group_id mbedtls_ecc_group_of_psa( psa_ecc_family_t curve,
                                               size_t bits,
                                               int bits_is_sloppy )
{
    switch( curve )
    {
        case PSA_ECC_FAMILY_SECP_R1:
            switch( bits )
            {
                case 192:
                    return( MBEDTLS_ECP_DP_SECP192R1 );
                case 224:
                    return( MBEDTLS_ECP_DP_SECP224R1 );
                case 256:
                    return( MBEDTLS_ECP_DP_SECP256R1 );
                case 384:
                    return( MBEDTLS_ECP_DP_SECP384R1 );
                case 521:
                    return( MBEDTLS_ECP_DP_SECP521R1 );
                case 528:
                    if( bits_is_sloppy )
                        return( MBEDTLS_ECP_DP_SECP521R1 );
                    break;
            }
            break;

        case PSA_ECC_FAMILY_BRAINPOOL_P_R1:
            switch( bits )
            {
                case 256:
                    return( MBEDTLS_ECP_DP_BP256R1 );
                case 384:
                    return( MBEDTLS_ECP_DP_BP384R1 );
                case 512:
                    return( MBEDTLS_ECP_DP_BP512R1 );
            }
            break;

        case PSA_ECC_FAMILY_MONTGOMERY:
            switch( bits )
            {
                case 255:
                    return( MBEDTLS_ECP_DP_CURVE25519 );
                case 256:
                    if( bits_is_sloppy )
                        return( MBEDTLS_ECP_DP_CURVE25519 );
                    break;
                case 448:
                    return( MBEDTLS_ECP_DP_CURVE448 );
            }
            break;

        case PSA_ECC_FAMILY_SECP_K1:
            switch( bits )
            {
                case 192:
                    return( MBEDTLS_ECP_DP_SECP192K1 );
                case 224:
                    return( MBEDTLS_ECP_DP_SECP224K1 );
                case 256:
                    return( MBEDTLS_ECP_DP_SECP256K1 );
            }
            break;
    }

    return( MBEDTLS_ECP_DP_NONE );
}
#endif /* defined(MBEDTLS_PSA_BUILTIN_KEY_TYPE_ECC_KEY_PAIR) ||
        * defined(MBEDTLS_PSA_BUILTIN_KEY_TYPE_ECC_PUBLIC_KEY) ||
        * defined(MBEDTLS_PSA_ACCEL_KEY_TYPE_ECC_KEY_PAIR) ||
        * defined(MBEDTLS_PSA_ACCEL_KEY_TYPE_ECC_PUBLIC_KEY) */

static psa_status_t validate_unstructured_key_bit_size( psa_key_type_t type,
                                                        size_t bits )
{
    /* Check that the bit size is acceptable for the key type */
    switch( type )
    {
        case PSA_KEY_TYPE_RAW_DATA:
        case PSA_KEY_TYPE_HMAC:
        case PSA_KEY_TYPE_DERIVE:
            break;
#if defined(MBEDTLS_PSA_BUILTIN_KEY_TYPE_AES)
        case PSA_KEY_TYPE_AES:
            if( bits != 128 && bits != 192 && bits != 256 )
                return( PSA_ERROR_INVALID_ARGUMENT );
            break;
#endif
#if defined(MBEDTLS_PSA_BUILTIN_KEY_TYPE_CAMELLIA)
        case PSA_KEY_TYPE_CAMELLIA:
            if( bits != 128 && bits != 192 && bits != 256 )
                return( PSA_ERROR_INVALID_ARGUMENT );
            break;
#endif
#if defined(MBEDTLS_PSA_BUILTIN_KEY_TYPE_DES)
        case PSA_KEY_TYPE_DES:
            if( bits != 64 && bits != 128 && bits != 192 )
                return( PSA_ERROR_INVALID_ARGUMENT );
            break;
#endif
#if defined(MBEDTLS_PSA_BUILTIN_KEY_TYPE_ARC4)
        case PSA_KEY_TYPE_ARC4:
            if( bits < 8 || bits > 2048 )
                return( PSA_ERROR_INVALID_ARGUMENT );
            break;
#endif
#if defined(MBEDTLS_PSA_BUILTIN_KEY_TYPE_CHACHA20)
        case PSA_KEY_TYPE_CHACHA20:
            if( bits != 256 )
                return( PSA_ERROR_INVALID_ARGUMENT );
            break;
#endif
        default:
            return( PSA_ERROR_NOT_SUPPORTED );
    }
    if( bits % 8 != 0 )
        return( PSA_ERROR_INVALID_ARGUMENT );

    return( PSA_SUCCESS );
}

/** Return the size of the key in the given slot, in bits.
 *
 * \param[in] slot      A key slot.
 *
 * \return The key size in bits, read from the metadata in the slot.
 */
static inline size_t psa_get_key_slot_bits( const psa_key_slot_t *slot )
{
    return( slot->attr.bits );
}

/** Check whether a given key type is valid for use with a given MAC algorithm
 *
 * Upon successful return of this function, the behavior of #PSA_MAC_LENGTH
 * when called with the validated \p algorithm and \p key_type is well-defined.
 *
 * \param[in] algorithm     The specific MAC algorithm (can be wildcard).
 * \param[in] key_type      The key type of the key to be used with the
 *                          \p algorithm.
 *
 * \retval #PSA_SUCCESS
 *         The \p key_type is valid for use with the \p algorithm
 * \retval #PSA_ERROR_INVALID_ARGUMENT
 *         The \p key_type is not valid for use with the \p algorithm
 */
MBEDTLS_STATIC_TESTABLE psa_status_t psa_mac_key_can_do(
    psa_algorithm_t algorithm,
    psa_key_type_t key_type )
{
    if( PSA_ALG_IS_HMAC( algorithm ) )
    {
        if( key_type == PSA_KEY_TYPE_HMAC )
            return( PSA_SUCCESS );
    }

    if( PSA_ALG_IS_BLOCK_CIPHER_MAC( algorithm ) )
    {
        /* Check that we're calling PSA_BLOCK_CIPHER_BLOCK_LENGTH with a cipher
         * key. */
        if( ( key_type & PSA_KEY_TYPE_CATEGORY_MASK ) ==
            PSA_KEY_TYPE_CATEGORY_SYMMETRIC )
        {
            /* PSA_BLOCK_CIPHER_BLOCK_LENGTH returns 1 for stream ciphers and
             * the block length (larger than 1) for block ciphers. */
            if( PSA_BLOCK_CIPHER_BLOCK_LENGTH( key_type ) > 1 )
                return( PSA_SUCCESS );
        }
    }

    return( PSA_ERROR_INVALID_ARGUMENT );
}

/** Try to allocate a buffer to an empty key slot.
 *
 * \param[in,out] slot          Key slot to attach buffer to.
 * \param[in] buffer_length     Requested size of the buffer.
 *
 * \retval #PSA_SUCCESS
 *         The buffer has been successfully allocated.
 * \retval #PSA_ERROR_INSUFFICIENT_MEMORY
 *         Not enough memory was available for allocation.
 * \retval #PSA_ERROR_ALREADY_EXISTS
 *         Trying to allocate a buffer to a non-empty key slot.
 */
static psa_status_t psa_allocate_buffer_to_slot( psa_key_slot_t *slot,
                                                 size_t buffer_length )
{
    if( slot->key.data != NULL )
        return( PSA_ERROR_ALREADY_EXISTS );

    slot->key.data = mbedtls_calloc( 1, buffer_length );
    if( slot->key.data == NULL )
        return( PSA_ERROR_INSUFFICIENT_MEMORY );

    slot->key.bytes = buffer_length;
    return( PSA_SUCCESS );
}

psa_status_t psa_copy_key_material_into_slot( psa_key_slot_t *slot,
                                              const uint8_t* data,
                                              size_t data_length )
{
    psa_status_t status = psa_allocate_buffer_to_slot( slot,
                                                       data_length );
    if( status != PSA_SUCCESS )
        return( status );

    memcpy( slot->key.data, data, data_length );
    return( PSA_SUCCESS );
}

psa_status_t psa_import_key_into_slot(
    const psa_key_attributes_t *attributes,
    const uint8_t *data, size_t data_length,
    uint8_t *key_buffer, size_t key_buffer_size,
    size_t *key_buffer_length, size_t *bits )
{
    psa_status_t status = PSA_ERROR_CORRUPTION_DETECTED;
    psa_key_type_t type = attributes->core.type;

    /* zero-length keys are never supported. */
    if( data_length == 0 )
        return( PSA_ERROR_NOT_SUPPORTED );

    if( key_type_is_raw_bytes( type ) )
    {
        *bits = PSA_BYTES_TO_BITS( data_length );

        /* Ensure that the bytes-to-bits conversion hasn't overflown. */
        if( data_length > SIZE_MAX / 8 )
            return( PSA_ERROR_NOT_SUPPORTED );

        /* Enforce a size limit, and in particular ensure that the bit
         * size fits in its representation type. */
        if( ( *bits ) > PSA_MAX_KEY_BITS )
            return( PSA_ERROR_NOT_SUPPORTED );

        status = validate_unstructured_key_bit_size( type, *bits );
        if( status != PSA_SUCCESS )
            return( status );

        /* Copy the key material. */
        memcpy( key_buffer, data, data_length );
        *key_buffer_length = data_length;
        (void)key_buffer_size;

        return( PSA_SUCCESS );
    }
    else if( PSA_KEY_TYPE_IS_ASYMMETRIC( type ) )
    {
#if defined(MBEDTLS_PSA_BUILTIN_KEY_TYPE_ECC_KEY_PAIR) || \
    defined(MBEDTLS_PSA_BUILTIN_KEY_TYPE_ECC_PUBLIC_KEY)
        if( PSA_KEY_TYPE_IS_ECC( type ) )
        {
            return( mbedtls_psa_ecp_import_key( attributes,
                                                data, data_length,
                                                key_buffer, key_buffer_size,
                                                key_buffer_length,
                                                bits ) );
        }
#endif /* defined(MBEDTLS_PSA_BUILTIN_KEY_TYPE_ECC_KEY_PAIR) ||
        * defined(MBEDTLS_PSA_BUILTIN_KEY_TYPE_ECC_PUBLIC_KEY) */
#if defined(MBEDTLS_PSA_BUILTIN_KEY_TYPE_RSA_KEY_PAIR) || \
    defined(MBEDTLS_PSA_BUILTIN_KEY_TYPE_RSA_PUBLIC_KEY)
        if( PSA_KEY_TYPE_IS_RSA( type ) )
        {
            return( mbedtls_psa_rsa_import_key( attributes,
                                                data, data_length,
                                                key_buffer, key_buffer_size,
                                                key_buffer_length,
                                                bits ) );
        }
#endif /* defined(MBEDTLS_PSA_BUILTIN_KEY_TYPE_RSA_KEY_PAIR) ||
        * defined(MBEDTLS_PSA_BUILTIN_KEY_TYPE_RSA_PUBLIC_KEY) */
    }

    return( PSA_ERROR_NOT_SUPPORTED );
}

/** Calculate the intersection of two algorithm usage policies.
 *
 * Return 0 (which allows no operation) on incompatibility.
 */
static psa_algorithm_t psa_key_policy_algorithm_intersection(
    psa_key_type_t key_type,
    psa_algorithm_t alg1,
    psa_algorithm_t alg2 )
{
    /* Common case: both sides actually specify the same policy. */
    if( alg1 == alg2 )
        return( alg1 );
    /* If the policies are from the same hash-and-sign family, check
     * if one is a wildcard. If so the other has the specific algorithm. */
    if( PSA_ALG_IS_HASH_AND_SIGN( alg1 ) &&
        PSA_ALG_IS_HASH_AND_SIGN( alg2 ) &&
        ( alg1 & ~PSA_ALG_HASH_MASK ) == ( alg2 & ~PSA_ALG_HASH_MASK ) )
    {
        if( PSA_ALG_SIGN_GET_HASH( alg1 ) == PSA_ALG_ANY_HASH )
            return( alg2 );
        if( PSA_ALG_SIGN_GET_HASH( alg2 ) == PSA_ALG_ANY_HASH )
            return( alg1 );
    }
    /* If the policies are from the same AEAD family, check whether
     * one of them is a minimum-tag-length wildcard. Calculate the most
     * restrictive tag length. */
    if( PSA_ALG_IS_AEAD( alg1 ) && PSA_ALG_IS_AEAD( alg2 ) &&
        ( PSA_ALG_AEAD_WITH_SHORTENED_TAG( alg1, 0 ) ==
          PSA_ALG_AEAD_WITH_SHORTENED_TAG( alg2, 0 ) ) )
    {
        size_t alg1_len = PSA_ALG_AEAD_GET_TAG_LENGTH( alg1 );
        size_t alg2_len = PSA_ALG_AEAD_GET_TAG_LENGTH( alg2 );
        size_t restricted_len = alg1_len > alg2_len ? alg1_len : alg2_len;

        /* If both are wildcards, return most restrictive wildcard */
        if( ( ( alg1 & PSA_ALG_AEAD_AT_LEAST_THIS_LENGTH_FLAG ) != 0 ) &&
            ( ( alg2 & PSA_ALG_AEAD_AT_LEAST_THIS_LENGTH_FLAG ) != 0 ) )
        {
            return( PSA_ALG_AEAD_WITH_AT_LEAST_THIS_LENGTH_TAG(
                        alg1, restricted_len ) );
        }
        /* If only one is a wildcard, return specific algorithm if compatible. */
        if( ( ( alg1 & PSA_ALG_AEAD_AT_LEAST_THIS_LENGTH_FLAG ) != 0 ) &&
            ( alg1_len <= alg2_len ) )
        {
            return( alg2 );
        }
        if( ( ( alg2 & PSA_ALG_AEAD_AT_LEAST_THIS_LENGTH_FLAG ) != 0 ) &&
            ( alg2_len <= alg1_len ) )
        {
            return( alg1 );
        }
    }
    /* If the policies are from the same MAC family, check whether one
     * of them is a minimum-MAC-length policy. Calculate the most
     * restrictive tag length. */
    if( PSA_ALG_IS_MAC( alg1 ) && PSA_ALG_IS_MAC( alg2 ) &&
        ( PSA_ALG_FULL_LENGTH_MAC( alg1 ) ==
          PSA_ALG_FULL_LENGTH_MAC( alg2 ) ) )
    {
        /* Validate the combination of key type and algorithm. Since the base
         * algorithm of alg1 and alg2 are the same, we only need this once. */
        if( PSA_SUCCESS != psa_mac_key_can_do( alg1, key_type ) )
            return( 0 );

        /* Get the (exact or at-least) output lengths for both sides of the
         * requested intersection. None of the currently supported algorithms
         * have an output length dependent on the actual key size, so setting it
         * to a bogus value of 0 is currently OK.
         *
         * Note that for at-least-this-length wildcard algorithms, the output
         * length is set to the shortest allowed length, which allows us to
         * calculate the most restrictive tag length for the intersection. */
        size_t alg1_len = PSA_MAC_LENGTH( key_type, 0, alg1 );
        size_t alg2_len = PSA_MAC_LENGTH( key_type, 0, alg2 );
        size_t restricted_len = alg1_len > alg2_len ? alg1_len : alg2_len;

        /* If both are wildcards, return most restrictive wildcard */
        if( ( ( alg1 & PSA_ALG_MAC_AT_LEAST_THIS_LENGTH_FLAG ) != 0 ) &&
            ( ( alg2 & PSA_ALG_MAC_AT_LEAST_THIS_LENGTH_FLAG ) != 0 ) )
        {
            return( PSA_ALG_AT_LEAST_THIS_LENGTH_MAC( alg1, restricted_len ) );
        }

        /* If only one is an at-least-this-length policy, the intersection would
         * be the other (fixed-length) policy as long as said fixed length is
         * equal to or larger than the shortest allowed length. */
        if( ( alg1 & PSA_ALG_MAC_AT_LEAST_THIS_LENGTH_FLAG ) != 0 )
        {
            return( ( alg1_len <= alg2_len ) ? alg2 : 0 );
        }
        if( ( alg2 & PSA_ALG_MAC_AT_LEAST_THIS_LENGTH_FLAG ) != 0 )
        {
            return( ( alg2_len <= alg1_len ) ? alg1 : 0 );
        }

        /* If none of them are wildcards, check whether they define the same tag
         * length. This is still possible here when one is default-length and
         * the other specific-length. Ensure to always return the
         * specific-length version for the intersection. */
        if( alg1_len == alg2_len )
            return( PSA_ALG_TRUNCATED_MAC( alg1, alg1_len ) );
    }
    /* If the policies are incompatible, allow nothing. */
    return( 0 );
}

static int psa_key_algorithm_permits( psa_key_type_t key_type,
                                      psa_algorithm_t policy_alg,
                                      psa_algorithm_t requested_alg )
{
    /* Common case: the policy only allows requested_alg. */
    if( requested_alg == policy_alg )
        return( 1 );
    /* If policy_alg is a hash-and-sign with a wildcard for the hash,
     * and requested_alg is the same hash-and-sign family with any hash,
     * then requested_alg is compliant with policy_alg. */
    if( PSA_ALG_IS_HASH_AND_SIGN( requested_alg ) &&
        PSA_ALG_SIGN_GET_HASH( policy_alg ) == PSA_ALG_ANY_HASH )
    {
        return( ( policy_alg & ~PSA_ALG_HASH_MASK ) ==
                ( requested_alg & ~PSA_ALG_HASH_MASK ) );
    }
    /* If policy_alg is a wildcard AEAD algorithm of the same base as
     * the requested algorithm, check the requested tag length to be
     * equal-length or longer than the wildcard-specified length. */
    if( PSA_ALG_IS_AEAD( policy_alg ) &&
        PSA_ALG_IS_AEAD( requested_alg ) &&
        ( PSA_ALG_AEAD_WITH_SHORTENED_TAG( policy_alg, 0 ) ==
          PSA_ALG_AEAD_WITH_SHORTENED_TAG( requested_alg, 0 ) ) &&
        ( ( policy_alg & PSA_ALG_AEAD_AT_LEAST_THIS_LENGTH_FLAG ) != 0 ) )
    {
        return( PSA_ALG_AEAD_GET_TAG_LENGTH( policy_alg ) <=
                PSA_ALG_AEAD_GET_TAG_LENGTH( requested_alg ) );
    }
    /* If policy_alg is a MAC algorithm of the same base as the requested
     * algorithm, check whether their MAC lengths are compatible. */
    if( PSA_ALG_IS_MAC( policy_alg ) &&
        PSA_ALG_IS_MAC( requested_alg ) &&
        ( PSA_ALG_FULL_LENGTH_MAC( policy_alg ) ==
          PSA_ALG_FULL_LENGTH_MAC( requested_alg ) ) )
    {
        /* Validate the combination of key type and algorithm. Since the policy
         * and requested algorithms are the same, we only need this once. */
        if( PSA_SUCCESS != psa_mac_key_can_do( policy_alg, key_type ) )
            return( 0 );

        /* Get both the requested output length for the algorithm which is to be
         * verified, and the default output length for the base algorithm.
         * Note that none of the currently supported algorithms have an output
         * length dependent on actual key size, so setting it to a bogus value
         * of 0 is currently OK. */
        size_t requested_output_length = PSA_MAC_LENGTH(
                                            key_type, 0, requested_alg );
        size_t default_output_length = PSA_MAC_LENGTH(
                                        key_type, 0,
                                        PSA_ALG_FULL_LENGTH_MAC( requested_alg ) );

        /* If the policy is default-length, only allow an algorithm with
         * a declared exact-length matching the default. */
        if( PSA_MAC_TRUNCATED_LENGTH( policy_alg ) == 0 )
            return( requested_output_length == default_output_length );

        /* If the requested algorithm is default-length, allow it if the policy
         * length exactly matches the default length. */
        if( PSA_MAC_TRUNCATED_LENGTH( requested_alg ) == 0 &&
            PSA_MAC_TRUNCATED_LENGTH( policy_alg ) == default_output_length )
        {
            return( 1 );
        }

        /* If policy_alg is an at-least-this-length wildcard MAC algorithm,
         * check for the requested MAC length to be equal to or longer than the
         * minimum allowed length. */
        if( ( policy_alg & PSA_ALG_MAC_AT_LEAST_THIS_LENGTH_FLAG ) != 0 )
        {
            return( PSA_MAC_TRUNCATED_LENGTH( policy_alg ) <=
                    requested_output_length );
        }
    }
    /* If policy_alg is a generic key agreement operation, then using it for
     * a key derivation with that key agreement should also be allowed. This
     * behaviour is expected to be defined in a future specification version. */
    if( PSA_ALG_IS_RAW_KEY_AGREEMENT( policy_alg ) &&
        PSA_ALG_IS_KEY_AGREEMENT( requested_alg ) )
    {
        return( PSA_ALG_KEY_AGREEMENT_GET_BASE( requested_alg ) ==
                policy_alg );
    }
    /* If it isn't explicitly permitted, it's forbidden. */
    return( 0 );
}

/** Test whether a policy permits an algorithm.
 *
 * The caller must test usage flags separately.
 *
 * \note This function requires providing the key type for which the policy is
 *       being validated, since some algorithm policy definitions (e.g. MAC)
 *       have different properties depending on what kind of cipher it is
 *       combined with.
 *
 * \retval PSA_SUCCESS                  When \p alg is a specific algorithm
 *                                      allowed by the \p policy.
 * \retval PSA_ERROR_INVALID_ARGUMENT   When \p alg is not a specific algorithm
 * \retval PSA_ERROR_NOT_PERMITTED      When \p alg is a specific algorithm, but
 *                                      the \p policy does not allow it.
 */
static psa_status_t psa_key_policy_permits( const psa_key_policy_t *policy,
                                            psa_key_type_t key_type,
                                            psa_algorithm_t alg )
{
    /* '0' is not a valid algorithm */
    if( alg == 0 )
        return( PSA_ERROR_INVALID_ARGUMENT );

    /* A requested algorithm cannot be a wildcard. */
    if( PSA_ALG_IS_WILDCARD( alg ) )
        return( PSA_ERROR_INVALID_ARGUMENT );

    if( psa_key_algorithm_permits( key_type, policy->alg, alg ) ||
        psa_key_algorithm_permits( key_type, policy->alg2, alg ) )
        return( PSA_SUCCESS );
    else
        return( PSA_ERROR_NOT_PERMITTED );
}

/** Restrict a key policy based on a constraint.
 *
 * \note This function requires providing the key type for which the policy is
 *       being restricted, since some algorithm policy definitions (e.g. MAC)
 *       have different properties depending on what kind of cipher it is
 *       combined with.
 *
 * \param[in] key_type      The key type for which to restrict the policy
 * \param[in,out] policy    The policy to restrict.
 * \param[in] constraint    The policy constraint to apply.
 *
 * \retval #PSA_SUCCESS
 *         \c *policy contains the intersection of the original value of
 *         \c *policy and \c *constraint.
 * \retval #PSA_ERROR_INVALID_ARGUMENT
 *         \c key_type, \c *policy and \c *constraint are incompatible.
 *         \c *policy is unchanged.
 */
static psa_status_t psa_restrict_key_policy(
    psa_key_type_t key_type,
    psa_key_policy_t *policy,
    const psa_key_policy_t *constraint )
{
    psa_algorithm_t intersection_alg =
        psa_key_policy_algorithm_intersection( key_type, policy->alg,
                                               constraint->alg );
    psa_algorithm_t intersection_alg2 =
        psa_key_policy_algorithm_intersection( key_type, policy->alg2,
                                               constraint->alg2 );
    if( intersection_alg == 0 && policy->alg != 0 && constraint->alg != 0 )
        return( PSA_ERROR_INVALID_ARGUMENT );
    if( intersection_alg2 == 0 && policy->alg2 != 0 && constraint->alg2 != 0 )
        return( PSA_ERROR_INVALID_ARGUMENT );
    policy->usage &= constraint->usage;
    policy->alg = intersection_alg;
    policy->alg2 = intersection_alg2;
    return( PSA_SUCCESS );
}

/** Get the description of a key given its identifier and policy constraints
 *  and lock it.
 *
 * The key must have allow all the usage flags set in \p usage. If \p alg is
 * nonzero, the key must allow operations with this algorithm. If \p alg is
 * zero, the algorithm is not checked.
 *
 * In case of a persistent key, the function loads the description of the key
 * into a key slot if not already done.
 *
 * On success, the returned key slot is locked. It is the responsibility of
 * the caller to unlock the key slot when it does not access it anymore.
 */
static psa_status_t psa_get_and_lock_key_slot_with_policy(
    mbedtls_svc_key_id_t key,
    psa_key_slot_t **p_slot,
    psa_key_usage_t usage,
    psa_algorithm_t alg )
{
    psa_status_t status = PSA_ERROR_CORRUPTION_DETECTED;
    psa_key_slot_t *slot;

    status = psa_get_and_lock_key_slot( key, p_slot );
    if( status != PSA_SUCCESS )
        return( status );
    slot = *p_slot;

    /* Enforce that usage policy for the key slot contains all the flags
     * required by the usage parameter. There is one exception: public
     * keys can always be exported, so we treat public key objects as
     * if they had the export flag. */
    if( PSA_KEY_TYPE_IS_PUBLIC_KEY( slot->attr.type ) )
        usage &= ~PSA_KEY_USAGE_EXPORT;

    if( ( slot->attr.policy.usage & usage ) != usage )
    {
        status = PSA_ERROR_NOT_PERMITTED;
        goto error;
    }

    /* Enforce that the usage policy permits the requested algortihm. */
    if( alg != 0 )
    {
        status = psa_key_policy_permits( &slot->attr.policy,
                                         slot->attr.type,
                                         alg );
        if( status != PSA_SUCCESS )
            goto error;
    }

    return( PSA_SUCCESS );

error:
    *p_slot = NULL;
    psa_unlock_key_slot( slot );

    return( status );
}

/** Get a key slot containing a transparent key and lock it.
 *
 * A transparent key is a key for which the key material is directly
 * available, as opposed to a key in a secure element.
 *
 * This is a temporary function to use instead of
 * psa_get_and_lock_key_slot_with_policy() until secure element support is
 * fully implemented.
 *
 * On success, the returned key slot is locked. It is the responsibility of the
 * caller to unlock the key slot when it does not access it anymore.
 */
#if defined(MBEDTLS_PSA_CRYPTO_SE_C)
static psa_status_t psa_get_and_lock_transparent_key_slot_with_policy(
    mbedtls_svc_key_id_t key,
    psa_key_slot_t **p_slot,
    psa_key_usage_t usage,
    psa_algorithm_t alg )
{
    psa_status_t status = psa_get_and_lock_key_slot_with_policy( key, p_slot,
                                                                 usage, alg );
    if( status != PSA_SUCCESS )
        return( status );

    if( psa_key_slot_is_external( *p_slot ) )
    {
        psa_unlock_key_slot( *p_slot );
        *p_slot = NULL;
        return( PSA_ERROR_NOT_SUPPORTED );
    }

    return( PSA_SUCCESS );
}
#else /* MBEDTLS_PSA_CRYPTO_SE_C */
/* With no secure element support, all keys are transparent. */
#define psa_get_and_lock_transparent_key_slot_with_policy( key, p_slot, usage, alg )   \
    psa_get_and_lock_key_slot_with_policy( key, p_slot, usage, alg )
#endif /* MBEDTLS_PSA_CRYPTO_SE_C */

/** Wipe key data from a slot. Preserve metadata such as the policy. */
static psa_status_t psa_remove_key_data_from_memory( psa_key_slot_t *slot )
{
    /* Data pointer will always be either a valid pointer or NULL in an
     * initialized slot, so we can just free it. */
    if( slot->key.data != NULL )
        mbedtls_platform_zeroize( slot->key.data, slot->key.bytes);

    mbedtls_free( slot->key.data );
    slot->key.data = NULL;
    slot->key.bytes = 0;

    return( PSA_SUCCESS );
}

/** Completely wipe a slot in memory, including its policy.
 * Persistent storage is not affected. */
psa_status_t psa_wipe_key_slot( psa_key_slot_t *slot )
{
    psa_status_t status = psa_remove_key_data_from_memory( slot );

    /*
     * As the return error code may not be handled in case of multiple errors,
     * do our best to report an unexpected lock counter: if available
     * call MBEDTLS_PARAM_FAILED that may terminate execution (if called as
     * part of the execution of a test suite this will stop the test suite
     * execution).
     */
    if( slot->lock_count != 1 )
    {
#ifdef MBEDTLS_CHECK_PARAMS
        MBEDTLS_PARAM_FAILED( slot->lock_count == 1 );
#endif
        status = PSA_ERROR_CORRUPTION_DETECTED;
    }

    /* Multipart operations may still be using the key. This is safe
     * because all multipart operation objects are independent from
     * the key slot: if they need to access the key after the setup
     * phase, they have a copy of the key. Note that this means that
     * key material can linger until all operations are completed. */
    /* At this point, key material and other type-specific content has
     * been wiped. Clear remaining metadata. We can call memset and not
     * zeroize because the metadata is not particularly sensitive. */
    memset( slot, 0, sizeof( *slot ) );
    return( status );
}

psa_status_t psa_destroy_key( mbedtls_svc_key_id_t key )
{
    psa_key_slot_t *slot;
    psa_status_t status; /* status of the last operation */
    psa_status_t overall_status = PSA_SUCCESS;
#if defined(MBEDTLS_PSA_CRYPTO_SE_C)
    psa_se_drv_table_entry_t *driver;
#endif /* MBEDTLS_PSA_CRYPTO_SE_C */

    if( mbedtls_svc_key_id_is_null( key ) )
        return( PSA_SUCCESS );

    /*
     * Get the description of the key in a key slot. In case of a persistent
     * key, this will load the key description from persistent memory if not
     * done yet. We cannot avoid this loading as without it we don't know if
     * the key is operated by an SE or not and this information is needed by
     * the current implementation.
     */
    status = psa_get_and_lock_key_slot( key, &slot );
    if( status != PSA_SUCCESS )
        return( status );

    /*
     * If the key slot containing the key description is under access by the
     * library (apart from the present access), the key cannot be destroyed
     * yet. For the time being, just return in error. Eventually (to be
     * implemented), the key should be destroyed when all accesses have
     * stopped.
     */
    if( slot->lock_count > 1 )
    {
       psa_unlock_key_slot( slot );
       return( PSA_ERROR_GENERIC_ERROR );
    }

#if defined(MBEDTLS_PSA_CRYPTO_SE_C)
    driver = psa_get_se_driver_entry( slot->attr.lifetime );
    if( driver != NULL )
    {
        /* For a key in a secure element, we need to do three things:
         * remove the key file in internal storage, destroy the
         * key inside the secure element, and update the driver's
         * persistent data. Start a transaction that will encompass these
         * three actions. */
        psa_crypto_prepare_transaction( PSA_CRYPTO_TRANSACTION_DESTROY_KEY );
        psa_crypto_transaction.key.lifetime = slot->attr.lifetime;
        psa_crypto_transaction.key.slot = psa_key_slot_get_slot_number( slot );
        psa_crypto_transaction.key.id = slot->attr.id;
        status = psa_crypto_save_transaction( );
        if( status != PSA_SUCCESS )
        {
            (void) psa_crypto_stop_transaction( );
            /* We should still try to destroy the key in the secure
             * element and the key metadata in storage. This is especially
             * important if the error is that the storage is full.
             * But how to do it exactly without risking an inconsistent
             * state after a reset?
             * https://github.com/ARMmbed/mbed-crypto/issues/215
             */
            overall_status = status;
            goto exit;
        }

        status = psa_destroy_se_key( driver,
                                     psa_key_slot_get_slot_number( slot ) );
        if( overall_status == PSA_SUCCESS )
            overall_status = status;
    }
#endif /* MBEDTLS_PSA_CRYPTO_SE_C */

#if defined(MBEDTLS_PSA_CRYPTO_STORAGE_C)
    if( ! PSA_KEY_LIFETIME_IS_VOLATILE( slot->attr.lifetime ) )
    {
        status = psa_destroy_persistent_key( slot->attr.id );
        if( overall_status == PSA_SUCCESS )
            overall_status = status;

        /* TODO: other slots may have a copy of the same key. We should
         * invalidate them.
         * https://github.com/ARMmbed/mbed-crypto/issues/214
         */
    }
#endif /* defined(MBEDTLS_PSA_CRYPTO_STORAGE_C) */

#if defined(MBEDTLS_PSA_CRYPTO_SE_C)
    if( driver != NULL )
    {
        status = psa_save_se_persistent_data( driver );
        if( overall_status == PSA_SUCCESS )
            overall_status = status;
        status = psa_crypto_stop_transaction( );
        if( overall_status == PSA_SUCCESS )
            overall_status = status;
    }
#endif /* MBEDTLS_PSA_CRYPTO_SE_C */

#if defined(MBEDTLS_PSA_CRYPTO_SE_C)
exit:
#endif /* MBEDTLS_PSA_CRYPTO_SE_C */
    status = psa_wipe_key_slot( slot );
    /* Prioritize CORRUPTION_DETECTED from wiping over a storage error */
    if( overall_status == PSA_SUCCESS )
        overall_status = status;
    return( overall_status );
}

#if defined(MBEDTLS_PSA_BUILTIN_KEY_TYPE_RSA_KEY_PAIR) || \
    defined(MBEDTLS_PSA_BUILTIN_KEY_TYPE_RSA_PUBLIC_KEY)
static psa_status_t psa_get_rsa_public_exponent(
    const mbedtls_rsa_context *rsa,
    psa_key_attributes_t *attributes )
{
    mbedtls_mpi mpi;
    int ret = MBEDTLS_ERR_ERROR_CORRUPTION_DETECTED;
    uint8_t *buffer = NULL;
    size_t buflen;
    mbedtls_mpi_init( &mpi );

    ret = mbedtls_rsa_export( rsa, NULL, NULL, NULL, NULL, &mpi );
    if( ret != 0 )
        goto exit;
    if( mbedtls_mpi_cmp_int( &mpi, 65537 ) == 0 )
    {
        /* It's the default value, which is reported as an empty string,
         * so there's nothing to do. */
        goto exit;
    }

    buflen = mbedtls_mpi_size( &mpi );
    buffer = mbedtls_calloc( 1, buflen );
    if( buffer == NULL )
    {
        ret = MBEDTLS_ERR_MPI_ALLOC_FAILED;
        goto exit;
    }
    ret = mbedtls_mpi_write_binary( &mpi, buffer, buflen );
    if( ret != 0 )
        goto exit;
    attributes->domain_parameters = buffer;
    attributes->domain_parameters_size = buflen;

exit:
    mbedtls_mpi_free( &mpi );
    if( ret != 0 )
        mbedtls_free( buffer );
    return( mbedtls_to_psa_error( ret ) );
}
#endif /* defined(MBEDTLS_PSA_BUILTIN_KEY_TYPE_RSA_KEY_PAIR) ||
        * defined(MBEDTLS_PSA_BUILTIN_KEY_TYPE_RSA_PUBLIC_KEY) */

/** Retrieve all the publicly-accessible attributes of a key.
 */
psa_status_t psa_get_key_attributes( mbedtls_svc_key_id_t key,
                                     psa_key_attributes_t *attributes )
{
    psa_status_t status = PSA_ERROR_CORRUPTION_DETECTED;
    psa_status_t unlock_status = PSA_ERROR_CORRUPTION_DETECTED;
    psa_key_slot_t *slot;

    psa_reset_key_attributes( attributes );

    status = psa_get_and_lock_key_slot_with_policy( key, &slot, 0, 0 );
    if( status != PSA_SUCCESS )
        return( status );

    attributes->core = slot->attr;
    attributes->core.flags &= ( MBEDTLS_PSA_KA_MASK_EXTERNAL_ONLY |
                                MBEDTLS_PSA_KA_MASK_DUAL_USE );

#if defined(MBEDTLS_PSA_CRYPTO_SE_C)
    if( psa_key_slot_is_external( slot ) )
        psa_set_key_slot_number( attributes,
                                 psa_key_slot_get_slot_number( slot ) );
#endif /* MBEDTLS_PSA_CRYPTO_SE_C */

    switch( slot->attr.type )
    {
#if defined(MBEDTLS_PSA_BUILTIN_KEY_TYPE_RSA_KEY_PAIR) || \
    defined(MBEDTLS_PSA_BUILTIN_KEY_TYPE_RSA_PUBLIC_KEY)
        case PSA_KEY_TYPE_RSA_KEY_PAIR:
        case PSA_KEY_TYPE_RSA_PUBLIC_KEY:
#if defined(MBEDTLS_PSA_CRYPTO_SE_C)
            /* TODO: reporting the public exponent for opaque keys
             * is not yet implemented.
             * https://github.com/ARMmbed/mbed-crypto/issues/216
             */
            if( psa_key_slot_is_external( slot ) )
                break;
#endif /* MBEDTLS_PSA_CRYPTO_SE_C */
            {
                mbedtls_rsa_context *rsa = NULL;

                status = mbedtls_psa_rsa_load_representation(
                             slot->attr.type,
                             slot->key.data,
                             slot->key.bytes,
                             &rsa );
                if( status != PSA_SUCCESS )
                    break;

                status = psa_get_rsa_public_exponent( rsa,
                                                      attributes );
                mbedtls_rsa_free( rsa );
                mbedtls_free( rsa );
            }
            break;
#endif /* defined(MBEDTLS_PSA_BUILTIN_KEY_TYPE_RSA_KEY_PAIR) ||
        * defined(MBEDTLS_PSA_BUILTIN_KEY_TYPE_RSA_PUBLIC_KEY) */
        default:
            /* Nothing else to do. */
            break;
    }

    if( status != PSA_SUCCESS )
        psa_reset_key_attributes( attributes );

    unlock_status = psa_unlock_key_slot( slot );

    return( ( status == PSA_SUCCESS ) ? unlock_status : status );
}

#if defined(MBEDTLS_PSA_CRYPTO_SE_C)
psa_status_t psa_get_key_slot_number(
    const psa_key_attributes_t *attributes,
    psa_key_slot_number_t *slot_number )
{
    if( attributes->core.flags & MBEDTLS_PSA_KA_FLAG_HAS_SLOT_NUMBER )
    {
        *slot_number = attributes->slot_number;
        return( PSA_SUCCESS );
    }
    else
        return( PSA_ERROR_INVALID_ARGUMENT );
}
#endif /* MBEDTLS_PSA_CRYPTO_SE_C */

static psa_status_t psa_export_key_buffer_internal( const uint8_t *key_buffer,
                                                    size_t key_buffer_size,
                                                    uint8_t *data,
                                                    size_t data_size,
                                                    size_t *data_length )
{
    if( key_buffer_size > data_size )
        return( PSA_ERROR_BUFFER_TOO_SMALL );
    memcpy( data, key_buffer, key_buffer_size );
    memset( data + key_buffer_size, 0,
            data_size - key_buffer_size );
    *data_length = key_buffer_size;
    return( PSA_SUCCESS );
}

psa_status_t psa_export_key_internal(
    const psa_key_attributes_t *attributes,
    const uint8_t *key_buffer, size_t key_buffer_size,
    uint8_t *data, size_t data_size, size_t *data_length )
{
    psa_key_type_t type = attributes->core.type;

    if( key_type_is_raw_bytes( type ) ||
        PSA_KEY_TYPE_IS_RSA( type )   ||
        PSA_KEY_TYPE_IS_ECC( type )      )
    {
        return( psa_export_key_buffer_internal(
                    key_buffer, key_buffer_size,
                    data, data_size, data_length ) );
    }
    else
    {
        /* This shouldn't happen in the reference implementation, but
           it is valid for a special-purpose implementation to omit
           support for exporting certain key types. */
        return( PSA_ERROR_NOT_SUPPORTED );
    }
}

psa_status_t psa_export_key( mbedtls_svc_key_id_t key,
                             uint8_t *data,
                             size_t data_size,
                             size_t *data_length )
{
    psa_status_t status = PSA_ERROR_CORRUPTION_DETECTED;
    psa_status_t unlock_status = PSA_ERROR_CORRUPTION_DETECTED;
    psa_key_slot_t *slot;

    /* Reject a zero-length output buffer now, since this can never be a
     * valid key representation. This way we know that data must be a valid
     * pointer and we can do things like memset(data, ..., data_size). */
    if( data_size == 0 )
        return( PSA_ERROR_BUFFER_TOO_SMALL );

    /* Set the key to empty now, so that even when there are errors, we always
     * set data_length to a value between 0 and data_size. On error, setting
     * the key to empty is a good choice because an empty key representation is
     * unlikely to be accepted anywhere. */
    *data_length = 0;

    /* Export requires the EXPORT flag. There is an exception for public keys,
     * which don't require any flag, but
     * psa_get_and_lock_key_slot_with_policy() takes care of this.
     */
    status = psa_get_and_lock_key_slot_with_policy( key, &slot,
                                                    PSA_KEY_USAGE_EXPORT, 0 );
    if( status != PSA_SUCCESS )
        return( status );

    psa_key_attributes_t attributes = {
        .core = slot->attr
    };
    status = psa_driver_wrapper_export_key( &attributes,
                 slot->key.data, slot->key.bytes,
                 data, data_size, data_length );

    unlock_status = psa_unlock_key_slot( slot );

    return( ( status == PSA_SUCCESS ) ? unlock_status : status );
}

psa_status_t psa_export_public_key_internal(
    const psa_key_attributes_t *attributes,
    const uint8_t *key_buffer,
    size_t key_buffer_size,
    uint8_t *data,
    size_t data_size,
    size_t *data_length )
{
    psa_key_type_t type = attributes->core.type;

    if( PSA_KEY_TYPE_IS_RSA( type ) || PSA_KEY_TYPE_IS_ECC( type ) )
    {
        if( PSA_KEY_TYPE_IS_PUBLIC_KEY( type ) )
        {
            /* Exporting public -> public */
            return( psa_export_key_buffer_internal(
                        key_buffer, key_buffer_size,
                        data, data_size, data_length ) );
        }

        if( PSA_KEY_TYPE_IS_RSA( type ) )
        {
#if defined(MBEDTLS_PSA_BUILTIN_KEY_TYPE_RSA_KEY_PAIR) || \
    defined(MBEDTLS_PSA_BUILTIN_KEY_TYPE_RSA_PUBLIC_KEY)
            return( mbedtls_psa_rsa_export_public_key( attributes,
                                                       key_buffer,
                                                       key_buffer_size,
                                                       data,
                                                       data_size,
                                                       data_length ) );
#else
            /* We don't know how to convert a private RSA key to public. */
            return( PSA_ERROR_NOT_SUPPORTED );
#endif /* defined(MBEDTLS_PSA_BUILTIN_KEY_TYPE_RSA_KEY_PAIR) ||
        * defined(MBEDTLS_PSA_BUILTIN_KEY_TYPE_RSA_PUBLIC_KEY) */
        }
        else
        {
#if defined(MBEDTLS_PSA_BUILTIN_KEY_TYPE_ECC_KEY_PAIR) || \
    defined(MBEDTLS_PSA_BUILTIN_KEY_TYPE_ECC_PUBLIC_KEY)
            return( mbedtls_psa_ecp_export_public_key( attributes,
                                                       key_buffer,
                                                       key_buffer_size,
                                                       data,
                                                       data_size,
                                                       data_length ) );
#else
            /* We don't know how to convert a private ECC key to public */
            return( PSA_ERROR_NOT_SUPPORTED );
#endif /* defined(MBEDTLS_PSA_BUILTIN_KEY_TYPE_ECC_KEY_PAIR) ||
        * defined(MBEDTLS_PSA_BUILTIN_KEY_TYPE_ECC_PUBLIC_KEY) */
        }
    }
    else
    {
        /* This shouldn't happen in the reference implementation, but
           it is valid for a special-purpose implementation to omit
           support for exporting certain key types. */
        return( PSA_ERROR_NOT_SUPPORTED );
    }
}

psa_status_t psa_export_public_key( mbedtls_svc_key_id_t key,
                                    uint8_t *data,
                                    size_t data_size,
                                    size_t *data_length )
{
    psa_status_t status = PSA_ERROR_CORRUPTION_DETECTED;
    psa_status_t unlock_status = PSA_ERROR_CORRUPTION_DETECTED;
    psa_key_slot_t *slot;

    /* Reject a zero-length output buffer now, since this can never be a
     * valid key representation. This way we know that data must be a valid
     * pointer and we can do things like memset(data, ..., data_size). */
    if( data_size == 0 )
        return( PSA_ERROR_BUFFER_TOO_SMALL );

    /* Set the key to empty now, so that even when there are errors, we always
     * set data_length to a value between 0 and data_size. On error, setting
     * the key to empty is a good choice because an empty key representation is
     * unlikely to be accepted anywhere. */
    *data_length = 0;

    /* Exporting a public key doesn't require a usage flag. */
    status = psa_get_and_lock_key_slot_with_policy( key, &slot, 0, 0 );
    if( status != PSA_SUCCESS )
        return( status );

    if( ! PSA_KEY_TYPE_IS_ASYMMETRIC( slot->attr.type ) )
    {
         status = PSA_ERROR_INVALID_ARGUMENT;
         goto exit;
    }

    psa_key_attributes_t attributes = {
        .core = slot->attr
    };
    status = psa_driver_wrapper_export_public_key(
        &attributes, slot->key.data, slot->key.bytes,
        data, data_size, data_length );

exit:
    unlock_status = psa_unlock_key_slot( slot );

    return( ( status == PSA_SUCCESS ) ? unlock_status : status );
}

#if defined(static_assert)
static_assert( ( MBEDTLS_PSA_KA_MASK_EXTERNAL_ONLY & MBEDTLS_PSA_KA_MASK_DUAL_USE ) == 0,
               "One or more key attribute flag is listed as both external-only and dual-use" );
static_assert( ( PSA_KA_MASK_INTERNAL_ONLY & MBEDTLS_PSA_KA_MASK_DUAL_USE ) == 0,
               "One or more key attribute flag is listed as both internal-only and dual-use" );
static_assert( ( PSA_KA_MASK_INTERNAL_ONLY & MBEDTLS_PSA_KA_MASK_EXTERNAL_ONLY ) == 0,
               "One or more key attribute flag is listed as both internal-only and external-only" );
#endif

/** Validate that a key policy is internally well-formed.
 *
 * This function only rejects invalid policies. It does not validate the
 * consistency of the policy with respect to other attributes of the key
 * such as the key type.
 */
static psa_status_t psa_validate_key_policy( const psa_key_policy_t *policy )
{
    if( ( policy->usage & ~( PSA_KEY_USAGE_EXPORT |
                             PSA_KEY_USAGE_COPY |
                             PSA_KEY_USAGE_ENCRYPT |
                             PSA_KEY_USAGE_DECRYPT |
                             PSA_KEY_USAGE_SIGN_HASH |
                             PSA_KEY_USAGE_VERIFY_HASH |
                             PSA_KEY_USAGE_DERIVE ) ) != 0 )
        return( PSA_ERROR_INVALID_ARGUMENT );

    return( PSA_SUCCESS );
}

/** Validate the internal consistency of key attributes.
 *
 * This function only rejects invalid attribute values. If does not
 * validate the consistency of the attributes with any key data that may
 * be involved in the creation of the key.
 *
 * Call this function early in the key creation process.
 *
 * \param[in] attributes    Key attributes for the new key.
 * \param[out] p_drv        On any return, the driver for the key, if any.
 *                          NULL for a transparent key.
 *
 */
static psa_status_t psa_validate_key_attributes(
    const psa_key_attributes_t *attributes,
    psa_se_drv_table_entry_t **p_drv )
{
    psa_status_t status = PSA_ERROR_INVALID_ARGUMENT;
    psa_key_lifetime_t lifetime = psa_get_key_lifetime( attributes );
    mbedtls_svc_key_id_t key = psa_get_key_id( attributes );

    status = psa_validate_key_location( lifetime, p_drv );
    if( status != PSA_SUCCESS )
        return( status );

    status = psa_validate_key_persistence( lifetime );
    if( status != PSA_SUCCESS )
        return( status );

    if ( PSA_KEY_LIFETIME_IS_VOLATILE( lifetime ) )
    {
        if( MBEDTLS_SVC_KEY_ID_GET_KEY_ID( key ) != 0 )
            return( PSA_ERROR_INVALID_ARGUMENT );
    }
    else
    {
        status = psa_validate_key_id( psa_get_key_id( attributes ), 0 );
        if( status != PSA_SUCCESS )
            return( status );
    }

    status = psa_validate_key_policy( &attributes->core.policy );
    if( status != PSA_SUCCESS )
        return( status );

    /* Refuse to create overly large keys.
     * Note that this doesn't trigger on import if the attributes don't
     * explicitly specify a size (so psa_get_key_bits returns 0), so
     * psa_import_key() needs its own checks. */
    if( psa_get_key_bits( attributes ) > PSA_MAX_KEY_BITS )
        return( PSA_ERROR_NOT_SUPPORTED );

    /* Reject invalid flags. These should not be reachable through the API. */
    if( attributes->core.flags & ~ ( MBEDTLS_PSA_KA_MASK_EXTERNAL_ONLY |
                                     MBEDTLS_PSA_KA_MASK_DUAL_USE ) )
        return( PSA_ERROR_INVALID_ARGUMENT );

    return( PSA_SUCCESS );
}

/** Prepare a key slot to receive key material.
 *
 * This function allocates a key slot and sets its metadata.
 *
 * If this function fails, call psa_fail_key_creation().
 *
 * This function is intended to be used as follows:
 * -# Call psa_start_key_creation() to allocate a key slot, prepare
 *    it with the specified attributes, and in case of a volatile key assign it
 *    a volatile key identifier.
 * -# Populate the slot with the key material.
 * -# Call psa_finish_key_creation() to finalize the creation of the slot.
 * In case of failure at any step, stop the sequence and call
 * psa_fail_key_creation().
 *
 * On success, the key slot is locked. It is the responsibility of the caller
 * to unlock the key slot when it does not access it anymore.
 *
 * \param method            An identification of the calling function.
 * \param[in] attributes    Key attributes for the new key.
 * \param[out] p_slot       On success, a pointer to the prepared slot.
 * \param[out] p_drv        On any return, the driver for the key, if any.
 *                          NULL for a transparent key.
 *
 * \retval #PSA_SUCCESS
 *         The key slot is ready to receive key material.
 * \return If this function fails, the key slot is an invalid state.
 *         You must call psa_fail_key_creation() to wipe and free the slot.
 */
static psa_status_t psa_start_key_creation(
    psa_key_creation_method_t method,
    const psa_key_attributes_t *attributes,
    psa_key_slot_t **p_slot,
    psa_se_drv_table_entry_t **p_drv )
{
    psa_status_t status;
    psa_key_id_t volatile_key_id;
    psa_key_slot_t *slot;

    (void) method;
    *p_drv = NULL;

    status = psa_validate_key_attributes( attributes, p_drv );
    if( status != PSA_SUCCESS )
        return( status );

    status = psa_get_empty_key_slot( &volatile_key_id, p_slot );
    if( status != PSA_SUCCESS )
        return( status );
    slot = *p_slot;

    /* We're storing the declared bit-size of the key. It's up to each
     * creation mechanism to verify that this information is correct.
     * It's automatically correct for mechanisms that use the bit-size as
     * an input (generate, device) but not for those where the bit-size
     * is optional (import, copy). In case of a volatile key, assign it the
     * volatile key identifier associated to the slot returned to contain its
     * definition. */

    slot->attr = attributes->core;
    if( PSA_KEY_LIFETIME_IS_VOLATILE( slot->attr.lifetime ) )
    {
#if !defined(MBEDTLS_PSA_CRYPTO_KEY_ID_ENCODES_OWNER)
        slot->attr.id = volatile_key_id;
#else
        slot->attr.id.key_id = volatile_key_id;
#endif
    }

    /* Erase external-only flags from the internal copy. To access
     * external-only flags, query `attributes`. Thanks to the check
     * in psa_validate_key_attributes(), this leaves the dual-use
     * flags and any internal flag that psa_get_empty_key_slot()
     * may have set. */
    slot->attr.flags &= ~MBEDTLS_PSA_KA_MASK_EXTERNAL_ONLY;

#if defined(MBEDTLS_PSA_CRYPTO_SE_C)
    /* For a key in a secure element, we need to do three things
     * when creating or registering a persistent key:
     * create the key file in internal storage, create the
     * key inside the secure element, and update the driver's
     * persistent data. This is done by starting a transaction that will
     * encompass these three actions.
     * For registering a volatile key, we just need to find an appropriate
     * slot number inside the SE. Since the key is designated volatile, creating
     * a transaction is not required. */
    /* The first thing to do is to find a slot number for the new key.
     * We save the slot number in persistent storage as part of the
     * transaction data. It will be needed to recover if the power
     * fails during the key creation process, to clean up on the secure
     * element side after restarting. Obtaining a slot number from the
     * secure element driver updates its persistent state, but we do not yet
     * save the driver's persistent state, so that if the power fails,
     * we can roll back to a state where the key doesn't exist. */
    if( *p_drv != NULL )
    {
        psa_key_slot_number_t slot_number;
        status = psa_find_se_slot_for_key( attributes, method, *p_drv,
                                           &slot_number );
        if( status != PSA_SUCCESS )
            return( status );

        if( ! PSA_KEY_LIFETIME_IS_VOLATILE( attributes->core.lifetime ) )
        {
            psa_crypto_prepare_transaction( PSA_CRYPTO_TRANSACTION_CREATE_KEY );
            psa_crypto_transaction.key.lifetime = slot->attr.lifetime;
            psa_crypto_transaction.key.slot = slot_number;
            psa_crypto_transaction.key.id = slot->attr.id;
            status = psa_crypto_save_transaction( );
            if( status != PSA_SUCCESS )
            {
                (void) psa_crypto_stop_transaction( );
                return( status );
            }
        }

        status = psa_copy_key_material_into_slot(
            slot, (uint8_t *)( &slot_number ), sizeof( slot_number ) );
    }

    if( *p_drv == NULL && method == PSA_KEY_CREATION_REGISTER )
    {
        /* Key registration only makes sense with a secure element. */
        return( PSA_ERROR_INVALID_ARGUMENT );
    }
#endif /* MBEDTLS_PSA_CRYPTO_SE_C */

    return( PSA_SUCCESS );
}

/** Finalize the creation of a key once its key material has been set.
 *
 * This entails writing the key to persistent storage.
 *
 * If this function fails, call psa_fail_key_creation().
 * See the documentation of psa_start_key_creation() for the intended use
 * of this function.
 *
 * If the finalization succeeds, the function unlocks the key slot (it was
 * locked by psa_start_key_creation()) and the key slot cannot be accessed
 * anymore as part of the key creation process.
 *
 * \param[in,out] slot  Pointer to the slot with key material.
 * \param[in] driver    The secure element driver for the key,
 *                      or NULL for a transparent key.
 * \param[out] key      On success, identifier of the key. Note that the
 *                      key identifier is also stored in the key slot.
 *
 * \retval #PSA_SUCCESS
 *         The key was successfully created.
 * \retval #PSA_ERROR_INSUFFICIENT_MEMORY
 * \retval #PSA_ERROR_INSUFFICIENT_STORAGE
 * \retval #PSA_ERROR_ALREADY_EXISTS
 * \retval #PSA_ERROR_DATA_INVALID
 * \retval #PSA_ERROR_DATA_CORRUPT
 * \retval #PSA_ERROR_STORAGE_FAILURE
 *
 * \return If this function fails, the key slot is an invalid state.
 *         You must call psa_fail_key_creation() to wipe and free the slot.
 */
static psa_status_t psa_finish_key_creation(
    psa_key_slot_t *slot,
    psa_se_drv_table_entry_t *driver,
    mbedtls_svc_key_id_t *key)
{
    psa_status_t status = PSA_SUCCESS;
    (void) slot;
    (void) driver;

#if defined(MBEDTLS_PSA_CRYPTO_STORAGE_C)
    if( ! PSA_KEY_LIFETIME_IS_VOLATILE( slot->attr.lifetime ) )
    {
#if defined(MBEDTLS_PSA_CRYPTO_SE_C)
        if( driver != NULL )
        {
            psa_se_key_data_storage_t data;
            psa_key_slot_number_t slot_number =
                psa_key_slot_get_slot_number( slot ) ;

#if defined(static_assert)
            static_assert( sizeof( slot_number ) ==
                           sizeof( data.slot_number ),
                           "Slot number size does not match psa_se_key_data_storage_t" );
#endif
            memcpy( &data.slot_number, &slot_number, sizeof( slot_number ) );
            status = psa_save_persistent_key( &slot->attr,
                                              (uint8_t*) &data,
                                              sizeof( data ) );
        }
        else
#endif /* MBEDTLS_PSA_CRYPTO_SE_C */
        {
            /* Key material is saved in export representation in the slot, so
             * just pass the slot buffer for storage. */
            status = psa_save_persistent_key( &slot->attr,
                                              slot->key.data,
                                              slot->key.bytes );
        }
    }
#endif /* defined(MBEDTLS_PSA_CRYPTO_STORAGE_C) */

#if defined(MBEDTLS_PSA_CRYPTO_SE_C)
    /* Finish the transaction for a key creation. This does not
     * happen when registering an existing key. Detect this case
     * by checking whether a transaction is in progress (actual
     * creation of a persistent key in a secure element requires a transaction,
     * but registration or volatile key creation doesn't use one). */
    if( driver != NULL &&
        psa_crypto_transaction.unknown.type == PSA_CRYPTO_TRANSACTION_CREATE_KEY )
    {
        status = psa_save_se_persistent_data( driver );
        if( status != PSA_SUCCESS )
        {
            psa_destroy_persistent_key( slot->attr.id );
            return( status );
        }
        status = psa_crypto_stop_transaction( );
    }
#endif /* MBEDTLS_PSA_CRYPTO_SE_C */

    if( status == PSA_SUCCESS )
    {
        *key = slot->attr.id;
        status = psa_unlock_key_slot( slot );
        if( status != PSA_SUCCESS )
            *key = MBEDTLS_SVC_KEY_ID_INIT;
    }

    return( status );
}

/** Abort the creation of a key.
 *
 * You may call this function after calling psa_start_key_creation(),
 * or after psa_finish_key_creation() fails. In other circumstances, this
 * function may not clean up persistent storage.
 * See the documentation of psa_start_key_creation() for the intended use
 * of this function.
 *
 * \param[in,out] slot  Pointer to the slot with key material.
 * \param[in] driver    The secure element driver for the key,
 *                      or NULL for a transparent key.
 */
static void psa_fail_key_creation( psa_key_slot_t *slot,
                                   psa_se_drv_table_entry_t *driver )
{
    (void) driver;

    if( slot == NULL )
        return;

#if defined(MBEDTLS_PSA_CRYPTO_SE_C)
    /* TODO: If the key has already been created in the secure
     * element, and the failure happened later (when saving metadata
     * to internal storage), we need to destroy the key in the secure
     * element.
     * https://github.com/ARMmbed/mbed-crypto/issues/217
     */

    /* Abort the ongoing transaction if any (there may not be one if
     * the creation process failed before starting one, or if the
     * key creation is a registration of a key in a secure element).
     * Earlier functions must already have done what it takes to undo any
     * partial creation. All that's left is to update the transaction data
     * itself. */
    (void) psa_crypto_stop_transaction( );
#endif /* MBEDTLS_PSA_CRYPTO_SE_C */

    psa_wipe_key_slot( slot );
}

/** Validate optional attributes during key creation.
 *
 * Some key attributes are optional during key creation. If they are
 * specified in the attributes structure, check that they are consistent
 * with the data in the slot.
 *
 * This function should be called near the end of key creation, after
 * the slot in memory is fully populated but before saving persistent data.
 */
static psa_status_t psa_validate_optional_attributes(
    const psa_key_slot_t *slot,
    const psa_key_attributes_t *attributes )
{
    if( attributes->core.type != 0 )
    {
        if( attributes->core.type != slot->attr.type )
            return( PSA_ERROR_INVALID_ARGUMENT );
    }

    if( attributes->domain_parameters_size != 0 )
    {
#if defined(MBEDTLS_PSA_BUILTIN_KEY_TYPE_RSA_KEY_PAIR) || \
    defined(MBEDTLS_PSA_BUILTIN_KEY_TYPE_RSA_PUBLIC_KEY)
        if( PSA_KEY_TYPE_IS_RSA( slot->attr.type ) )
        {
            mbedtls_rsa_context *rsa = NULL;
            mbedtls_mpi actual, required;
            int ret = MBEDTLS_ERR_ERROR_CORRUPTION_DETECTED;

            psa_status_t status = mbedtls_psa_rsa_load_representation(
                                      slot->attr.type,
                                      slot->key.data,
                                      slot->key.bytes,
                                      &rsa );
            if( status != PSA_SUCCESS )
                return( status );

            mbedtls_mpi_init( &actual );
            mbedtls_mpi_init( &required );
            ret = mbedtls_rsa_export( rsa,
                                      NULL, NULL, NULL, NULL, &actual );
            mbedtls_rsa_free( rsa );
            mbedtls_free( rsa );
            if( ret != 0 )
                goto rsa_exit;
            ret = mbedtls_mpi_read_binary( &required,
                                           attributes->domain_parameters,
                                           attributes->domain_parameters_size );
            if( ret != 0 )
                goto rsa_exit;
            if( mbedtls_mpi_cmp_mpi( &actual, &required ) != 0 )
                ret = MBEDTLS_ERR_RSA_BAD_INPUT_DATA;
        rsa_exit:
            mbedtls_mpi_free( &actual );
            mbedtls_mpi_free( &required );
            if( ret != 0)
                return( mbedtls_to_psa_error( ret ) );
        }
        else
#endif /* defined(MBEDTLS_PSA_BUILTIN_KEY_TYPE_RSA_KEY_PAIR) ||
        * defined(MBEDTLS_PSA_BUILTIN_KEY_TYPE_RSA_PUBLIC_KEY) */
        {
            return( PSA_ERROR_INVALID_ARGUMENT );
        }
    }

    if( attributes->core.bits != 0 )
    {
        if( attributes->core.bits != slot->attr.bits )
            return( PSA_ERROR_INVALID_ARGUMENT );
    }

    return( PSA_SUCCESS );
}

psa_status_t psa_import_key( const psa_key_attributes_t *attributes,
                             const uint8_t *data,
                             size_t data_length,
                             mbedtls_svc_key_id_t *key )
{
    psa_status_t status;
    psa_key_slot_t *slot = NULL;
    psa_se_drv_table_entry_t *driver = NULL;
    size_t bits;

    *key = MBEDTLS_SVC_KEY_ID_INIT;

    /* Reject zero-length symmetric keys (including raw data key objects).
     * This also rejects any key which might be encoded as an empty string,
     * which is never valid. */
    if( data_length == 0 )
        return( PSA_ERROR_INVALID_ARGUMENT );

    status = psa_start_key_creation( PSA_KEY_CREATION_IMPORT, attributes,
                                     &slot, &driver );
    if( status != PSA_SUCCESS )
        goto exit;

    /* In the case of a transparent key or an opaque key stored in local
     * storage (thus not in the case of generating a key in a secure element
     * or cryptoprocessor with storage), we have to allocate a buffer to
     * hold the generated key material. */
    if( slot->key.data == NULL )
    {
        status = psa_allocate_buffer_to_slot( slot, data_length );
        if( status != PSA_SUCCESS )
            goto exit;
    }

    bits = slot->attr.bits;
    status = psa_driver_wrapper_import_key( attributes,
                                            data, data_length,
                                            slot->key.data,
                                            slot->key.bytes,
                                            &slot->key.bytes, &bits );
    if( status != PSA_SUCCESS )
        goto exit;

    if( slot->attr.bits == 0 )
        slot->attr.bits = (psa_key_bits_t) bits;
    else if( bits != slot->attr.bits )
    {
        status = PSA_ERROR_INVALID_ARGUMENT;
        goto exit;
    }

    status = psa_validate_optional_attributes( slot, attributes );
    if( status != PSA_SUCCESS )
        goto exit;

    status = psa_finish_key_creation( slot, driver, key );
exit:
    if( status != PSA_SUCCESS )
        psa_fail_key_creation( slot, driver );

    return( status );
}

#if defined(MBEDTLS_PSA_CRYPTO_SE_C)
psa_status_t mbedtls_psa_register_se_key(
    const psa_key_attributes_t *attributes )
{
    psa_status_t status;
    psa_key_slot_t *slot = NULL;
    psa_se_drv_table_entry_t *driver = NULL;
    mbedtls_svc_key_id_t key = MBEDTLS_SVC_KEY_ID_INIT;

    /* Leaving attributes unspecified is not currently supported.
     * It could make sense to query the key type and size from the
     * secure element, but not all secure elements support this
     * and the driver HAL doesn't currently support it. */
    if( psa_get_key_type( attributes ) == PSA_KEY_TYPE_NONE )
        return( PSA_ERROR_NOT_SUPPORTED );
    if( psa_get_key_bits( attributes ) == 0 )
        return( PSA_ERROR_NOT_SUPPORTED );

    status = psa_start_key_creation( PSA_KEY_CREATION_REGISTER, attributes,
                                     &slot, &driver );
    if( status != PSA_SUCCESS )
        goto exit;

    status = psa_finish_key_creation( slot, driver, &key );

exit:
    if( status != PSA_SUCCESS )
        psa_fail_key_creation( slot, driver );

    /* Registration doesn't keep the key in RAM. */
    psa_close_key( key );
    return( status );
}
#endif /* MBEDTLS_PSA_CRYPTO_SE_C */

static psa_status_t psa_copy_key_material( const psa_key_slot_t *source,
                                           psa_key_slot_t *target )
{
    psa_status_t status = psa_copy_key_material_into_slot( target,
                                                           source->key.data,
                                                           source->key.bytes );
    if( status != PSA_SUCCESS )
        return( status );

    target->attr.type = source->attr.type;
    target->attr.bits = source->attr.bits;

    return( PSA_SUCCESS );
}

psa_status_t psa_copy_key( mbedtls_svc_key_id_t source_key,
                           const psa_key_attributes_t *specified_attributes,
                           mbedtls_svc_key_id_t *target_key )
{
    psa_status_t status = PSA_ERROR_CORRUPTION_DETECTED;
    psa_status_t unlock_status = PSA_ERROR_CORRUPTION_DETECTED;
    psa_key_slot_t *source_slot = NULL;
    psa_key_slot_t *target_slot = NULL;
    psa_key_attributes_t actual_attributes = *specified_attributes;
    psa_se_drv_table_entry_t *driver = NULL;

    *target_key = MBEDTLS_SVC_KEY_ID_INIT;

    status = psa_get_and_lock_transparent_key_slot_with_policy(
                 source_key, &source_slot, PSA_KEY_USAGE_COPY, 0 );
    if( status != PSA_SUCCESS )
        goto exit;

    status = psa_validate_optional_attributes( source_slot,
                                               specified_attributes );
    if( status != PSA_SUCCESS )
        goto exit;

    status = psa_restrict_key_policy( source_slot->attr.type,
                                      &actual_attributes.core.policy,
                                      &source_slot->attr.policy );
    if( status != PSA_SUCCESS )
        goto exit;

    status = psa_start_key_creation( PSA_KEY_CREATION_COPY, &actual_attributes,
                                     &target_slot, &driver );
    if( status != PSA_SUCCESS )
        goto exit;

#if defined(MBEDTLS_PSA_CRYPTO_SE_C)
    if( driver != NULL )
    {
        /* Copying to a secure element is not implemented yet. */
        status = PSA_ERROR_NOT_SUPPORTED;
        goto exit;
    }
#endif /* MBEDTLS_PSA_CRYPTO_SE_C */

    status = psa_copy_key_material( source_slot, target_slot );
    if( status != PSA_SUCCESS )
        goto exit;

    status = psa_finish_key_creation( target_slot, driver, target_key );
exit:
    if( status != PSA_SUCCESS )
        psa_fail_key_creation( target_slot, driver );

    unlock_status = psa_unlock_key_slot( source_slot );

    return( ( status == PSA_SUCCESS ) ? unlock_status : status );
}



/****************************************************************/
/* Message digests */
/****************************************************************/

#if defined(MBEDTLS_PSA_BUILTIN_ALG_RSA_PKCS1V15_SIGN) || \
    defined(MBEDTLS_PSA_BUILTIN_ALG_RSA_OAEP) || \
    defined(MBEDTLS_PSA_BUILTIN_ALG_RSA_PSS) || \
    defined(MBEDTLS_PSA_BUILTIN_ALG_DETERMINISTIC_ECDSA)
const mbedtls_md_info_t *mbedtls_md_info_from_psa( psa_algorithm_t alg )
{
    switch( alg )
    {
#if defined(MBEDTLS_PSA_BUILTIN_ALG_MD2)
        case PSA_ALG_MD2:
            return( &mbedtls_md2_info );
#endif
#if defined(MBEDTLS_PSA_BUILTIN_ALG_MD4)
        case PSA_ALG_MD4:
            return( &mbedtls_md4_info );
#endif
#if defined(MBEDTLS_PSA_BUILTIN_ALG_MD5)
        case PSA_ALG_MD5:
            return( &mbedtls_md5_info );
#endif
#if defined(MBEDTLS_PSA_BUILTIN_ALG_RIPEMD160)
        case PSA_ALG_RIPEMD160:
            return( &mbedtls_ripemd160_info );
#endif
#if defined(MBEDTLS_PSA_BUILTIN_ALG_SHA_1)
        case PSA_ALG_SHA_1:
            return( &mbedtls_sha1_info );
#endif
#if defined(MBEDTLS_PSA_BUILTIN_ALG_SHA_224)
        case PSA_ALG_SHA_224:
            return( &mbedtls_sha224_info );
#endif
#if defined(MBEDTLS_PSA_BUILTIN_ALG_SHA_256)
        case PSA_ALG_SHA_256:
            return( &mbedtls_sha256_info );
#endif
#if defined(MBEDTLS_PSA_BUILTIN_ALG_SHA_384)
        case PSA_ALG_SHA_384:
            return( &mbedtls_sha384_info );
#endif
#if defined(MBEDTLS_PSA_BUILTIN_ALG_SHA_512)
        case PSA_ALG_SHA_512:
            return( &mbedtls_sha512_info );
#endif
        default:
            return( NULL );
    }
}
#endif /* defined(MBEDTLS_PSA_BUILTIN_ALG_RSA_PKCS1V15_SIGN) ||
        * defined(MBEDTLS_PSA_BUILTIN_ALG_RSA_OAEP) ||
        * defined(MBEDTLS_PSA_BUILTIN_ALG_RSA_PSS) ||
        * defined(MBEDTLS_PSA_BUILTIN_ALG_DETERMINISTIC_ECDSA) */

psa_status_t psa_hash_abort( psa_hash_operation_t *operation )
{
    switch( operation->alg )
    {
        case 0:
            /* The object has (apparently) been initialized but it is not
             * in use. It's ok to call abort on such an object, and there's
             * nothing to do. */
            break;
#if defined(MBEDTLS_PSA_BUILTIN_ALG_MD2)
        case PSA_ALG_MD2:
            mbedtls_md2_free( &operation->ctx.md2 );
            break;
#endif
#if defined(MBEDTLS_PSA_BUILTIN_ALG_MD4)
        case PSA_ALG_MD4:
            mbedtls_md4_free( &operation->ctx.md4 );
            break;
#endif
#if defined(MBEDTLS_PSA_BUILTIN_ALG_MD5)
        case PSA_ALG_MD5:
            mbedtls_md5_free( &operation->ctx.md5 );
            break;
#endif
#if defined(MBEDTLS_PSA_BUILTIN_ALG_RIPEMD160)
        case PSA_ALG_RIPEMD160:
            mbedtls_ripemd160_free( &operation->ctx.ripemd160 );
            break;
#endif
#if defined(MBEDTLS_PSA_BUILTIN_ALG_SHA_1)
        case PSA_ALG_SHA_1:
            mbedtls_sha1_free( &operation->ctx.sha1 );
            break;
#endif
#if defined(MBEDTLS_PSA_BUILTIN_ALG_SHA_224)
        case PSA_ALG_SHA_224:
            mbedtls_sha256_free( &operation->ctx.sha256 );
            break;
#endif
#if defined(MBEDTLS_PSA_BUILTIN_ALG_SHA_256)
        case PSA_ALG_SHA_256:
            mbedtls_sha256_free( &operation->ctx.sha256 );
            break;
#endif
#if defined(MBEDTLS_PSA_BUILTIN_ALG_SHA_384)
        case PSA_ALG_SHA_384:
            mbedtls_sha512_free( &operation->ctx.sha512 );
            break;
#endif
#if defined(MBEDTLS_PSA_BUILTIN_ALG_SHA_512)
        case PSA_ALG_SHA_512:
            mbedtls_sha512_free( &operation->ctx.sha512 );
            break;
#endif
        default:
            return( PSA_ERROR_BAD_STATE );
    }
    operation->alg = 0;
    return( PSA_SUCCESS );
}

psa_status_t psa_hash_setup( psa_hash_operation_t *operation,
                             psa_algorithm_t alg )
{
    int ret = MBEDTLS_ERR_ERROR_CORRUPTION_DETECTED;

    /* A context must be freshly initialized before it can be set up. */
    if( operation->alg != 0 )
    {
        return( PSA_ERROR_BAD_STATE );
    }

    switch( alg )
    {
#if defined(MBEDTLS_PSA_BUILTIN_ALG_MD2)
        case PSA_ALG_MD2:
            mbedtls_md2_init( &operation->ctx.md2 );
            ret = mbedtls_md2_starts_ret( &operation->ctx.md2 );
            break;
#endif
#if defined(MBEDTLS_PSA_BUILTIN_ALG_MD4)
        case PSA_ALG_MD4:
            mbedtls_md4_init( &operation->ctx.md4 );
            ret = mbedtls_md4_starts_ret( &operation->ctx.md4 );
            break;
#endif
#if defined(MBEDTLS_PSA_BUILTIN_ALG_MD5)
        case PSA_ALG_MD5:
            mbedtls_md5_init( &operation->ctx.md5 );
            ret = mbedtls_md5_starts_ret( &operation->ctx.md5 );
            break;
#endif
#if defined(MBEDTLS_PSA_BUILTIN_ALG_RIPEMD160)
        case PSA_ALG_RIPEMD160:
            mbedtls_ripemd160_init( &operation->ctx.ripemd160 );
            ret = mbedtls_ripemd160_starts_ret( &operation->ctx.ripemd160 );
            break;
#endif
#if defined(MBEDTLS_PSA_BUILTIN_ALG_SHA_1)
        case PSA_ALG_SHA_1:
            mbedtls_sha1_init( &operation->ctx.sha1 );
            ret = mbedtls_sha1_starts_ret( &operation->ctx.sha1 );
            break;
#endif
#if defined(MBEDTLS_PSA_BUILTIN_ALG_SHA_224)
        case PSA_ALG_SHA_224:
            mbedtls_sha256_init( &operation->ctx.sha256 );
            ret = mbedtls_sha256_starts_ret( &operation->ctx.sha256, 1 );
            break;
#endif
#if defined(MBEDTLS_PSA_BUILTIN_ALG_SHA_256)
        case PSA_ALG_SHA_256:
            mbedtls_sha256_init( &operation->ctx.sha256 );
            ret = mbedtls_sha256_starts_ret( &operation->ctx.sha256, 0 );
            break;
#endif
#if defined(MBEDTLS_PSA_BUILTIN_ALG_SHA_384)
        case PSA_ALG_SHA_384:
            mbedtls_sha512_init( &operation->ctx.sha512 );
            ret = mbedtls_sha512_starts_ret( &operation->ctx.sha512, 1 );
            break;
#endif
#if defined(MBEDTLS_PSA_BUILTIN_ALG_SHA_512)
        case PSA_ALG_SHA_512:
            mbedtls_sha512_init( &operation->ctx.sha512 );
            ret = mbedtls_sha512_starts_ret( &operation->ctx.sha512, 0 );
            break;
#endif
        default:
            return( PSA_ALG_IS_HASH( alg ) ?
                    PSA_ERROR_NOT_SUPPORTED :
                    PSA_ERROR_INVALID_ARGUMENT );
    }
    if( ret == 0 )
        operation->alg = alg;
    else
        psa_hash_abort( operation );
    return( mbedtls_to_psa_error( ret ) );
}

psa_status_t psa_hash_update( psa_hash_operation_t *operation,
                              const uint8_t *input,
                              size_t input_length )
{
    int ret = MBEDTLS_ERR_ERROR_CORRUPTION_DETECTED;

    /* Don't require hash implementations to behave correctly on a
     * zero-length input, which may have an invalid pointer. */
    if( input_length == 0 )
        return( PSA_SUCCESS );

    switch( operation->alg )
    {
#if defined(MBEDTLS_PSA_BUILTIN_ALG_MD2)
        case PSA_ALG_MD2:
            ret = mbedtls_md2_update_ret( &operation->ctx.md2,
                                          input, input_length );
            break;
#endif
#if defined(MBEDTLS_PSA_BUILTIN_ALG_MD4)
        case PSA_ALG_MD4:
            ret = mbedtls_md4_update_ret( &operation->ctx.md4,
                                          input, input_length );
            break;
#endif
#if defined(MBEDTLS_PSA_BUILTIN_ALG_MD5)
        case PSA_ALG_MD5:
            ret = mbedtls_md5_update_ret( &operation->ctx.md5,
                                          input, input_length );
            break;
#endif
#if defined(MBEDTLS_PSA_BUILTIN_ALG_RIPEMD160)
        case PSA_ALG_RIPEMD160:
            ret = mbedtls_ripemd160_update_ret( &operation->ctx.ripemd160,
                                                input, input_length );
            break;
#endif
#if defined(MBEDTLS_PSA_BUILTIN_ALG_SHA_1)
        case PSA_ALG_SHA_1:
            ret = mbedtls_sha1_update_ret( &operation->ctx.sha1,
                                           input, input_length );
            break;
#endif
#if defined(MBEDTLS_PSA_BUILTIN_ALG_SHA_224)
        case PSA_ALG_SHA_224:
            ret = mbedtls_sha256_update_ret( &operation->ctx.sha256,
                                             input, input_length );
            break;
#endif
#if defined(MBEDTLS_PSA_BUILTIN_ALG_SHA_256)
        case PSA_ALG_SHA_256:
            ret = mbedtls_sha256_update_ret( &operation->ctx.sha256,
                                             input, input_length );
            break;
#endif
#if defined(MBEDTLS_PSA_BUILTIN_ALG_SHA_384)
        case PSA_ALG_SHA_384:
            ret = mbedtls_sha512_update_ret( &operation->ctx.sha512,
                                             input, input_length );
            break;
#endif
#if defined(MBEDTLS_PSA_BUILTIN_ALG_SHA_512)
        case PSA_ALG_SHA_512:
            ret = mbedtls_sha512_update_ret( &operation->ctx.sha512,
                                             input, input_length );
            break;
#endif
        default:
            (void)input;
            return( PSA_ERROR_BAD_STATE );
    }

    if( ret != 0 )
        psa_hash_abort( operation );
    return( mbedtls_to_psa_error( ret ) );
}

psa_status_t psa_hash_finish( psa_hash_operation_t *operation,
                              uint8_t *hash,
                              size_t hash_size,
                              size_t *hash_length )
{
    psa_status_t status;
    int ret = MBEDTLS_ERR_ERROR_CORRUPTION_DETECTED;
    size_t actual_hash_length = PSA_HASH_LENGTH( operation->alg );

    /* Fill the output buffer with something that isn't a valid hash
     * (barring an attack on the hash and deliberately-crafted input),
     * in case the caller doesn't check the return status properly. */
    *hash_length = hash_size;
    /* If hash_size is 0 then hash may be NULL and then the
     * call to memset would have undefined behavior. */
    if( hash_size != 0 )
        memset( hash, '!', hash_size );

    if( hash_size < actual_hash_length )
    {
        status = PSA_ERROR_BUFFER_TOO_SMALL;
        goto exit;
    }

    switch( operation->alg )
    {
#if defined(MBEDTLS_PSA_BUILTIN_ALG_MD2)
        case PSA_ALG_MD2:
            ret = mbedtls_md2_finish_ret( &operation->ctx.md2, hash );
            break;
#endif
#if defined(MBEDTLS_PSA_BUILTIN_ALG_MD4)
        case PSA_ALG_MD4:
            ret = mbedtls_md4_finish_ret( &operation->ctx.md4, hash );
            break;
#endif
#if defined(MBEDTLS_PSA_BUILTIN_ALG_MD5)
        case PSA_ALG_MD5:
            ret = mbedtls_md5_finish_ret( &operation->ctx.md5, hash );
            break;
#endif
#if defined(MBEDTLS_PSA_BUILTIN_ALG_RIPEMD160)
        case PSA_ALG_RIPEMD160:
            ret = mbedtls_ripemd160_finish_ret( &operation->ctx.ripemd160, hash );
            break;
#endif
#if defined(MBEDTLS_PSA_BUILTIN_ALG_SHA_1)
        case PSA_ALG_SHA_1:
            ret = mbedtls_sha1_finish_ret( &operation->ctx.sha1, hash );
            break;
#endif
#if defined(MBEDTLS_PSA_BUILTIN_ALG_SHA_224)
        case PSA_ALG_SHA_224:
            ret = mbedtls_sha256_finish_ret( &operation->ctx.sha256, hash );
            break;
#endif
#if defined(MBEDTLS_PSA_BUILTIN_ALG_SHA_256)
        case PSA_ALG_SHA_256:
            ret = mbedtls_sha256_finish_ret( &operation->ctx.sha256, hash );
            break;
#endif
#if defined(MBEDTLS_PSA_BUILTIN_ALG_SHA_384)
        case PSA_ALG_SHA_384:
            ret = mbedtls_sha512_finish_ret( &operation->ctx.sha512, hash );
            break;
#endif
#if defined(MBEDTLS_PSA_BUILTIN_ALG_SHA_512)
        case PSA_ALG_SHA_512:
            ret = mbedtls_sha512_finish_ret( &operation->ctx.sha512, hash );
            break;
#endif
        default:
            return( PSA_ERROR_BAD_STATE );
    }
    status = mbedtls_to_psa_error( ret );

exit:
    if( status == PSA_SUCCESS )
    {
        *hash_length = actual_hash_length;
        return( psa_hash_abort( operation ) );
    }
    else
    {
        psa_hash_abort( operation );
        return( status );
    }
}

psa_status_t psa_hash_verify( psa_hash_operation_t *operation,
                              const uint8_t *hash,
                              size_t hash_length )
{
    uint8_t actual_hash[MBEDTLS_MD_MAX_SIZE];
    size_t actual_hash_length;
    psa_status_t status = psa_hash_finish( operation,
                                           actual_hash, sizeof( actual_hash ),
                                           &actual_hash_length );
    if( status != PSA_SUCCESS )
        return( status );
    if( actual_hash_length != hash_length )
        return( PSA_ERROR_INVALID_SIGNATURE );
    if( safer_memcmp( hash, actual_hash, actual_hash_length ) != 0 )
        return( PSA_ERROR_INVALID_SIGNATURE );
    return( PSA_SUCCESS );
}

psa_status_t psa_hash_compute( psa_algorithm_t alg,
                               const uint8_t *input, size_t input_length,
                               uint8_t *hash, size_t hash_size,
                               size_t *hash_length )
{
    psa_hash_operation_t operation = PSA_HASH_OPERATION_INIT;
    psa_status_t status = PSA_ERROR_CORRUPTION_DETECTED;

    *hash_length = hash_size;
    status = psa_hash_setup( &operation, alg );
    if( status != PSA_SUCCESS )
        goto exit;
    status = psa_hash_update( &operation, input, input_length );
    if( status != PSA_SUCCESS )
        goto exit;
    status = psa_hash_finish( &operation, hash, hash_size, hash_length );
    if( status != PSA_SUCCESS )
        goto exit;

exit:
    if( status == PSA_SUCCESS )
        status = psa_hash_abort( &operation );
    else
        psa_hash_abort( &operation );
    return( status );
}

psa_status_t psa_hash_compare( psa_algorithm_t alg,
                               const uint8_t *input, size_t input_length,
                               const uint8_t *hash, size_t hash_length )
{
    psa_hash_operation_t operation = PSA_HASH_OPERATION_INIT;
    psa_status_t status = PSA_ERROR_CORRUPTION_DETECTED;

    status = psa_hash_setup( &operation, alg );
    if( status != PSA_SUCCESS )
        goto exit;
    status = psa_hash_update( &operation, input, input_length );
    if( status != PSA_SUCCESS )
        goto exit;
    status = psa_hash_verify( &operation, hash, hash_length );
    if( status != PSA_SUCCESS )
        goto exit;

exit:
    if( status == PSA_SUCCESS )
        status = psa_hash_abort( &operation );
    else
        psa_hash_abort( &operation );
    return( status );
}

psa_status_t psa_hash_clone( const psa_hash_operation_t *source_operation,
                             psa_hash_operation_t *target_operation )
{
    if( target_operation->alg != 0 )
        return( PSA_ERROR_BAD_STATE );

    switch( source_operation->alg )
    {
        case 0:
            return( PSA_ERROR_BAD_STATE );
#if defined(MBEDTLS_PSA_BUILTIN_ALG_MD2)
        case PSA_ALG_MD2:
            mbedtls_md2_clone( &target_operation->ctx.md2,
                               &source_operation->ctx.md2 );
            break;
#endif
#if defined(MBEDTLS_PSA_BUILTIN_ALG_MD4)
        case PSA_ALG_MD4:
            mbedtls_md4_clone( &target_operation->ctx.md4,
                               &source_operation->ctx.md4 );
            break;
#endif
#if defined(MBEDTLS_PSA_BUILTIN_ALG_MD5)
        case PSA_ALG_MD5:
            mbedtls_md5_clone( &target_operation->ctx.md5,
                               &source_operation->ctx.md5 );
            break;
#endif
#if defined(MBEDTLS_PSA_BUILTIN_ALG_RIPEMD160)
        case PSA_ALG_RIPEMD160:
            mbedtls_ripemd160_clone( &target_operation->ctx.ripemd160,
                                     &source_operation->ctx.ripemd160 );
            break;
#endif
#if defined(MBEDTLS_PSA_BUILTIN_ALG_SHA_1)
        case PSA_ALG_SHA_1:
            mbedtls_sha1_clone( &target_operation->ctx.sha1,
                                &source_operation->ctx.sha1 );
            break;
#endif
#if defined(MBEDTLS_PSA_BUILTIN_ALG_SHA_224)
        case PSA_ALG_SHA_224:
            mbedtls_sha256_clone( &target_operation->ctx.sha256,
                                  &source_operation->ctx.sha256 );
            break;
#endif
#if defined(MBEDTLS_PSA_BUILTIN_ALG_SHA_256)
        case PSA_ALG_SHA_256:
            mbedtls_sha256_clone( &target_operation->ctx.sha256,
                                  &source_operation->ctx.sha256 );
            break;
#endif
#if defined(MBEDTLS_PSA_BUILTIN_ALG_SHA_384)
        case PSA_ALG_SHA_384:
            mbedtls_sha512_clone( &target_operation->ctx.sha512,
                                  &source_operation->ctx.sha512 );
            break;
#endif
#if defined(MBEDTLS_PSA_BUILTIN_ALG_SHA_512)
        case PSA_ALG_SHA_512:
            mbedtls_sha512_clone( &target_operation->ctx.sha512,
                                  &source_operation->ctx.sha512 );
            break;
#endif
        default:
            return( PSA_ERROR_NOT_SUPPORTED );
    }

    target_operation->alg = source_operation->alg;
    return( PSA_SUCCESS );
}


/****************************************************************/
/* MAC */
/****************************************************************/

static const mbedtls_cipher_info_t *mbedtls_cipher_info_from_psa(
    psa_algorithm_t alg,
    psa_key_type_t key_type,
    size_t key_bits,
    mbedtls_cipher_id_t* cipher_id )
{
    mbedtls_cipher_mode_t mode;
    mbedtls_cipher_id_t cipher_id_tmp;

    if( PSA_ALG_IS_AEAD( alg ) )
        alg = PSA_ALG_AEAD_WITH_SHORTENED_TAG( alg, 0 );

    if( PSA_ALG_IS_CIPHER( alg ) || PSA_ALG_IS_AEAD( alg ) )
    {
        switch( alg )
        {
            case PSA_ALG_STREAM_CIPHER:
                mode = MBEDTLS_MODE_STREAM;
                break;
            case PSA_ALG_CTR:
                mode = MBEDTLS_MODE_CTR;
                break;
            case PSA_ALG_CFB:
                mode = MBEDTLS_MODE_CFB;
                break;
            case PSA_ALG_OFB:
                mode = MBEDTLS_MODE_OFB;
                break;
            case PSA_ALG_ECB_NO_PADDING:
                mode = MBEDTLS_MODE_ECB;
                break;
            case PSA_ALG_CBC_NO_PADDING:
                mode = MBEDTLS_MODE_CBC;
                break;
            case PSA_ALG_CBC_PKCS7:
                mode = MBEDTLS_MODE_CBC;
                break;
            case PSA_ALG_AEAD_WITH_SHORTENED_TAG( PSA_ALG_CCM, 0 ):
                mode = MBEDTLS_MODE_CCM;
                break;
            case PSA_ALG_AEAD_WITH_SHORTENED_TAG( PSA_ALG_GCM, 0 ):
                mode = MBEDTLS_MODE_GCM;
                break;
            case PSA_ALG_AEAD_WITH_SHORTENED_TAG( PSA_ALG_CHACHA20_POLY1305, 0 ):
                mode = MBEDTLS_MODE_CHACHAPOLY;
                break;
            default:
                return( NULL );
        }
    }
    else if( alg == PSA_ALG_CMAC )
        mode = MBEDTLS_MODE_ECB;
    else
        return( NULL );

    switch( key_type )
    {
        case PSA_KEY_TYPE_AES:
            cipher_id_tmp = MBEDTLS_CIPHER_ID_AES;
            break;
        case PSA_KEY_TYPE_DES:
            /* key_bits is 64 for Single-DES, 128 for two-key Triple-DES,
             * and 192 for three-key Triple-DES. */
            if( key_bits == 64 )
                cipher_id_tmp = MBEDTLS_CIPHER_ID_DES;
            else
                cipher_id_tmp = MBEDTLS_CIPHER_ID_3DES;
            /* mbedtls doesn't recognize two-key Triple-DES as an algorithm,
             * but two-key Triple-DES is functionally three-key Triple-DES
             * with K1=K3, so that's how we present it to mbedtls. */
            if( key_bits == 128 )
                key_bits = 192;
            break;
        case PSA_KEY_TYPE_CAMELLIA:
            cipher_id_tmp = MBEDTLS_CIPHER_ID_CAMELLIA;
            break;
        case PSA_KEY_TYPE_ARC4:
            cipher_id_tmp = MBEDTLS_CIPHER_ID_ARC4;
            break;
        case PSA_KEY_TYPE_CHACHA20:
            cipher_id_tmp = MBEDTLS_CIPHER_ID_CHACHA20;
            break;
        default:
            return( NULL );
    }
    if( cipher_id != NULL )
        *cipher_id = cipher_id_tmp;

    return( mbedtls_cipher_info_from_values( cipher_id_tmp,
                                             (int) key_bits, mode ) );
}

#if defined(MBEDTLS_PSA_BUILTIN_ALG_HMAC)
static size_t psa_get_hash_block_size( psa_algorithm_t alg )
{
    switch( alg )
    {
        case PSA_ALG_MD2:
            return( 16 );
        case PSA_ALG_MD4:
            return( 64 );
        case PSA_ALG_MD5:
            return( 64 );
        case PSA_ALG_RIPEMD160:
            return( 64 );
        case PSA_ALG_SHA_1:
            return( 64 );
        case PSA_ALG_SHA_224:
            return( 64 );
        case PSA_ALG_SHA_256:
            return( 64 );
        case PSA_ALG_SHA_384:
            return( 128 );
        case PSA_ALG_SHA_512:
            return( 128 );
        default:
            return( 0 );
    }
}
#endif /* defined(MBEDTLS_PSA_BUILTIN_ALG_HMAC) */

/* Initialize the MAC operation structure. Once this function has been
 * called, psa_mac_abort can run and will do the right thing. */
static psa_status_t psa_mac_init( psa_mac_operation_t *operation,
                                  psa_algorithm_t alg )
{
    psa_status_t status = PSA_ERROR_NOT_SUPPORTED;

    operation->alg = PSA_ALG_FULL_LENGTH_MAC( alg );
    operation->key_set = 0;
    operation->iv_set = 0;
    operation->iv_required = 0;
    operation->has_input = 0;
    operation->is_sign = 0;

#if defined(MBEDTLS_CMAC_C)
    if( operation->alg == PSA_ALG_CMAC )
    {
        operation->iv_required = 0;
        mbedtls_cipher_init( &operation->ctx.cmac );
        status = PSA_SUCCESS;
    }
    else
#endif /* MBEDTLS_CMAC_C */
#if defined(MBEDTLS_PSA_BUILTIN_ALG_HMAC)
    if( PSA_ALG_IS_HMAC( operation->alg ) )
    {
        /* We'll set up the hash operation later in psa_hmac_setup_internal. */
        operation->ctx.hmac.hash_ctx.alg = 0;
        status = PSA_SUCCESS;
    }
    else
#endif /* MBEDTLS_PSA_BUILTIN_ALG_HMAC */
    {
        if( ! PSA_ALG_IS_MAC( alg ) )
            status = PSA_ERROR_INVALID_ARGUMENT;
    }

    if( status != PSA_SUCCESS )
        memset( operation, 0, sizeof( *operation ) );
    return( status );
}

#if defined(MBEDTLS_PSA_BUILTIN_ALG_HMAC)
static psa_status_t psa_hmac_abort_internal( psa_hmac_internal_data *hmac )
{
    mbedtls_platform_zeroize( hmac->opad, sizeof( hmac->opad ) );
    return( psa_hash_abort( &hmac->hash_ctx ) );
}
#endif /* MBEDTLS_PSA_BUILTIN_ALG_HMAC */

psa_status_t psa_mac_abort( psa_mac_operation_t *operation )
{
    if( operation->alg == 0 )
    {
        /* The object has (apparently) been initialized but it is not
         * in use. It's ok to call abort on such an object, and there's
         * nothing to do. */
        return( PSA_SUCCESS );
    }
    else
#if defined(MBEDTLS_CMAC_C)
    if( operation->alg == PSA_ALG_CMAC )
    {
        mbedtls_cipher_free( &operation->ctx.cmac );
    }
    else
#endif /* MBEDTLS_CMAC_C */
#if defined(MBEDTLS_PSA_BUILTIN_ALG_HMAC)
    if( PSA_ALG_IS_HMAC( operation->alg ) )
    {
        psa_hmac_abort_internal( &operation->ctx.hmac );
    }
    else
#endif /* MBEDTLS_PSA_BUILTIN_ALG_HMAC */
    {
        /* Sanity check (shouldn't happen: operation->alg should
         * always have been initialized to a valid value). */
        goto bad_state;
    }

    operation->alg = 0;
    operation->key_set = 0;
    operation->iv_set = 0;
    operation->iv_required = 0;
    operation->has_input = 0;
    operation->is_sign = 0;

    return( PSA_SUCCESS );

bad_state:
    /* If abort is called on an uninitialized object, we can't trust
     * anything. Wipe the object in case it contains confidential data.
     * This may result in a memory leak if a pointer gets overwritten,
     * but it's too late to do anything about this. */
    memset( operation, 0, sizeof( *operation ) );
    return( PSA_ERROR_BAD_STATE );
}

#if defined(MBEDTLS_CMAC_C)
static psa_status_t psa_cmac_setup( psa_mac_operation_t *operation,
                                    psa_key_slot_t *slot )
{
    int ret = MBEDTLS_ERR_ERROR_CORRUPTION_DETECTED;
    const mbedtls_cipher_info_t *cipher_info =
            mbedtls_cipher_info_from_psa( PSA_ALG_CMAC,
                                          slot->attr.type, slot->attr.bits,
                                          NULL );
    if( cipher_info == NULL )
        return( PSA_ERROR_NOT_SUPPORTED );

    ret = mbedtls_cipher_setup( &operation->ctx.cmac, cipher_info );
    if( ret != 0 )
        goto exit;

    ret = mbedtls_cipher_cmac_starts( &operation->ctx.cmac,
                                      slot->key.data,
                                      slot->attr.bits );
exit:
    return( mbedtls_to_psa_error( ret ) );
}
#endif /* MBEDTLS_CMAC_C */

#if defined(MBEDTLS_PSA_BUILTIN_ALG_HMAC)
static psa_status_t psa_hmac_setup_internal( psa_hmac_internal_data *hmac,
                                             const uint8_t *key,
                                             size_t key_length,
                                             psa_algorithm_t hash_alg )
{
    uint8_t ipad[PSA_HMAC_MAX_HASH_BLOCK_SIZE];
    size_t i;
    size_t hash_size = PSA_HASH_LENGTH( hash_alg );
    size_t block_size = psa_get_hash_block_size( hash_alg );
    psa_status_t status;

    /* Sanity checks on block_size, to guarantee that there won't be a buffer
     * overflow below. This should never trigger if the hash algorithm
     * is implemented correctly. */
    /* The size checks against the ipad and opad buffers cannot be written
     * `block_size > sizeof( ipad ) || block_size > sizeof( hmac->opad )`
     * because that triggers -Wlogical-op on GCC 7.3. */
    if( block_size > sizeof( ipad ) )
        return( PSA_ERROR_NOT_SUPPORTED );
    if( block_size > sizeof( hmac->opad ) )
        return( PSA_ERROR_NOT_SUPPORTED );
    if( block_size < hash_size )
        return( PSA_ERROR_NOT_SUPPORTED );

    if( key_length > block_size )
    {
        status = psa_hash_compute( hash_alg, key, key_length,
                                   ipad, sizeof( ipad ), &key_length );
        if( status != PSA_SUCCESS )
            goto cleanup;
    }
    /* A 0-length key is not commonly used in HMAC when used as a MAC,
     * but it is permitted. It is common when HMAC is used in HKDF, for
     * example. Don't call `memcpy` in the 0-length because `key` could be
     * an invalid pointer which would make the behavior undefined. */
    else if( key_length != 0 )
        memcpy( ipad, key, key_length );

    /* ipad contains the key followed by garbage. Xor and fill with 0x36
     * to create the ipad value. */
    for( i = 0; i < key_length; i++ )
        ipad[i] ^= 0x36;
    memset( ipad + key_length, 0x36, block_size - key_length );

    /* Copy the key material from ipad to opad, flipping the requisite bits,
     * and filling the rest of opad with the requisite constant. */
    for( i = 0; i < key_length; i++ )
        hmac->opad[i] = ipad[i] ^ 0x36 ^ 0x5C;
    memset( hmac->opad + key_length, 0x5C, block_size - key_length );

    status = psa_hash_setup( &hmac->hash_ctx, hash_alg );
    if( status != PSA_SUCCESS )
        goto cleanup;

    status = psa_hash_update( &hmac->hash_ctx, ipad, block_size );

cleanup:
    mbedtls_platform_zeroize( ipad, sizeof( ipad ) );

    return( status );
}
#endif /* MBEDTLS_PSA_BUILTIN_ALG_HMAC */

static psa_status_t psa_mac_setup( psa_mac_operation_t *operation,
                                   mbedtls_svc_key_id_t key,
                                   psa_algorithm_t alg,
                                   int is_sign )
{
    psa_status_t status = PSA_ERROR_CORRUPTION_DETECTED;
    psa_status_t unlock_status = PSA_ERROR_CORRUPTION_DETECTED;
    psa_key_slot_t *slot;
    psa_key_usage_t usage =
        is_sign ? PSA_KEY_USAGE_SIGN_HASH : PSA_KEY_USAGE_VERIFY_HASH;

    /* A context must be freshly initialized before it can be set up. */
    if( operation->alg != 0 )
    {
        return( PSA_ERROR_BAD_STATE );
    }

    status = psa_mac_init( operation, alg );
    if( status != PSA_SUCCESS )
        return( status );
    if( is_sign )
        operation->is_sign = 1;

    status = psa_get_and_lock_transparent_key_slot_with_policy(
                 key, &slot, usage, alg );
    if( status != PSA_SUCCESS )
        goto exit;

    /* Validate the combination of key type and algorithm */
    status = psa_mac_key_can_do( alg, slot->attr.type );
    if( status != PSA_SUCCESS )
        goto exit;

    /* Get the output length for the algorithm and key combination. None of the
     * currently supported algorithms have an output length dependent on actual
     * key size, so setting it to a bogus value is currently OK. */
    operation->mac_size = PSA_MAC_LENGTH( slot->attr.type, 0, alg );

    if( operation->mac_size < 4 )
    {
        /* A very short MAC is too short for security since it can be
         * brute-forced. Ancient protocols with 32-bit MACs do exist,
         * so we make this our minimum, even though 32 bits is still
         * too small for security. */
        status = PSA_ERROR_NOT_SUPPORTED;
        goto exit;
    }

    if( operation->mac_size >
        PSA_MAC_LENGTH( slot->attr.type, 0, PSA_ALG_FULL_LENGTH_MAC( alg ) ) )
    {
        /* It's impossible to "truncate" to a larger length than the full length
         * of the algorithm. */
        status = PSA_ERROR_INVALID_ARGUMENT;
        goto exit;
    }

#if defined(MBEDTLS_CMAC_C)
    if( PSA_ALG_FULL_LENGTH_MAC( alg ) == PSA_ALG_CMAC )
    {
        status = psa_cmac_setup( operation, slot );
    }
    else
#endif /* MBEDTLS_CMAC_C */
#if defined(MBEDTLS_PSA_BUILTIN_ALG_HMAC)
    if( PSA_ALG_IS_HMAC( alg ) )
    {
        /* Sanity check. This shouldn't fail on a valid configuration. */
        if( operation->mac_size > sizeof( operation->ctx.hmac.opad ) )
        {
            status = PSA_ERROR_NOT_SUPPORTED;
            goto exit;
        }

        if( slot->attr.type != PSA_KEY_TYPE_HMAC )
        {
            status = PSA_ERROR_INVALID_ARGUMENT;
            goto exit;
        }

        status = psa_hmac_setup_internal( &operation->ctx.hmac,
                                          slot->key.data,
                                          slot->key.bytes,
                                          PSA_ALG_HMAC_GET_HASH( alg ) );
    }
    else
#endif /* MBEDTLS_PSA_BUILTIN_ALG_HMAC */
    {
        status = PSA_ERROR_NOT_SUPPORTED;
    }

exit:
    if( status != PSA_SUCCESS )
    {
        psa_mac_abort( operation );
    }
    else
    {
        operation->key_set = 1;
    }

    unlock_status = psa_unlock_key_slot( slot );

    return( ( status == PSA_SUCCESS ) ? unlock_status : status );
}

psa_status_t psa_mac_sign_setup( psa_mac_operation_t *operation,
                                 mbedtls_svc_key_id_t key,
                                 psa_algorithm_t alg )
{
    return( psa_mac_setup( operation, key, alg, 1 ) );
}

psa_status_t psa_mac_verify_setup( psa_mac_operation_t *operation,
                                   mbedtls_svc_key_id_t key,
                                   psa_algorithm_t alg )
{
    return( psa_mac_setup( operation, key, alg, 0 ) );
}

psa_status_t psa_mac_update( psa_mac_operation_t *operation,
                             const uint8_t *input,
                             size_t input_length )
{
    psa_status_t status = PSA_ERROR_BAD_STATE;
    if( ! operation->key_set )
        return( PSA_ERROR_BAD_STATE );
    if( operation->iv_required && ! operation->iv_set )
        return( PSA_ERROR_BAD_STATE );
    operation->has_input = 1;

#if defined(MBEDTLS_CMAC_C)
    if( operation->alg == PSA_ALG_CMAC )
    {
        int ret = mbedtls_cipher_cmac_update( &operation->ctx.cmac,
                                              input, input_length );
        status = mbedtls_to_psa_error( ret );
    }
    else
#endif /* MBEDTLS_CMAC_C */
#if defined(MBEDTLS_PSA_BUILTIN_ALG_HMAC)
    if( PSA_ALG_IS_HMAC( operation->alg ) )
    {
        status = psa_hash_update( &operation->ctx.hmac.hash_ctx, input,
                                  input_length );
    }
    else
#endif /* MBEDTLS_PSA_BUILTIN_ALG_HMAC */
    {
        /* This shouldn't happen if `operation` was initialized by
         * a setup function. */
        return( PSA_ERROR_BAD_STATE );
    }

    if( status != PSA_SUCCESS )
        psa_mac_abort( operation );
    return( status );
}

#if defined(MBEDTLS_PSA_BUILTIN_ALG_HMAC)
static psa_status_t psa_hmac_finish_internal( psa_hmac_internal_data *hmac,
                                              uint8_t *mac,
                                              size_t mac_size )
{
    uint8_t tmp[MBEDTLS_MD_MAX_SIZE];
    psa_algorithm_t hash_alg = hmac->hash_ctx.alg;
    size_t hash_size = 0;
    size_t block_size = psa_get_hash_block_size( hash_alg );
    psa_status_t status;

    status = psa_hash_finish( &hmac->hash_ctx, tmp, sizeof( tmp ), &hash_size );
    if( status != PSA_SUCCESS )
        return( status );
    /* From here on, tmp needs to be wiped. */

    status = psa_hash_setup( &hmac->hash_ctx, hash_alg );
    if( status != PSA_SUCCESS )
        goto exit;

    status = psa_hash_update( &hmac->hash_ctx, hmac->opad, block_size );
    if( status != PSA_SUCCESS )
        goto exit;

    status = psa_hash_update( &hmac->hash_ctx, tmp, hash_size );
    if( status != PSA_SUCCESS )
        goto exit;

    status = psa_hash_finish( &hmac->hash_ctx, tmp, sizeof( tmp ), &hash_size );
    if( status != PSA_SUCCESS )
        goto exit;

    memcpy( mac, tmp, mac_size );

exit:
    mbedtls_platform_zeroize( tmp, hash_size );
    return( status );
}
#endif /* MBEDTLS_PSA_BUILTIN_ALG_HMAC */

static psa_status_t psa_mac_finish_internal( psa_mac_operation_t *operation,
                                             uint8_t *mac,
                                             size_t mac_size )
{
    if( ! operation->key_set )
        return( PSA_ERROR_BAD_STATE );
    if( operation->iv_required && ! operation->iv_set )
        return( PSA_ERROR_BAD_STATE );

    if( mac_size < operation->mac_size )
        return( PSA_ERROR_BUFFER_TOO_SMALL );

#if defined(MBEDTLS_CMAC_C)
    if( operation->alg == PSA_ALG_CMAC )
    {
        uint8_t tmp[PSA_BLOCK_CIPHER_BLOCK_MAX_SIZE];
        int ret = mbedtls_cipher_cmac_finish( &operation->ctx.cmac, tmp );
        if( ret == 0 )
            memcpy( mac, tmp, operation->mac_size );
        mbedtls_platform_zeroize( tmp, sizeof( tmp ) );
        return( mbedtls_to_psa_error( ret ) );
    }
    else
#endif /* MBEDTLS_CMAC_C */
#if defined(MBEDTLS_PSA_BUILTIN_ALG_HMAC)
    if( PSA_ALG_IS_HMAC( operation->alg ) )
    {
        return( psa_hmac_finish_internal( &operation->ctx.hmac,
                                          mac, operation->mac_size ) );
    }
    else
#endif /* MBEDTLS_PSA_BUILTIN_ALG_HMAC */
    {
        /* This shouldn't happen if `operation` was initialized by
         * a setup function. */
        return( PSA_ERROR_BAD_STATE );
    }
}

psa_status_t psa_mac_sign_finish( psa_mac_operation_t *operation,
                                  uint8_t *mac,
                                  size_t mac_size,
                                  size_t *mac_length )
{
    psa_status_t status;

    if( operation->alg == 0 )
    {
        return( PSA_ERROR_BAD_STATE );
    }

    /* Fill the output buffer with something that isn't a valid mac
     * (barring an attack on the mac and deliberately-crafted input),
     * in case the caller doesn't check the return status properly. */
    *mac_length = mac_size;
    /* If mac_size is 0 then mac may be NULL and then the
     * call to memset would have undefined behavior. */
    if( mac_size != 0 )
        memset( mac, '!', mac_size );

    if( ! operation->is_sign )
    {
        return( PSA_ERROR_BAD_STATE );
    }

    status = psa_mac_finish_internal( operation, mac, mac_size );

    if( status == PSA_SUCCESS )
    {
        status = psa_mac_abort( operation );
        if( status == PSA_SUCCESS )
            *mac_length = operation->mac_size;
        else
            memset( mac, '!', mac_size );
    }
    else
        psa_mac_abort( operation );
    return( status );
}

psa_status_t psa_mac_verify_finish( psa_mac_operation_t *operation,
                                    const uint8_t *mac,
                                    size_t mac_length )
{
    uint8_t actual_mac[PSA_MAC_MAX_SIZE];
    psa_status_t status;

    if( operation->alg == 0 )
    {
        return( PSA_ERROR_BAD_STATE );
    }

    if( operation->is_sign )
    {
        return( PSA_ERROR_BAD_STATE );
    }
    if( operation->mac_size != mac_length )
    {
        status = PSA_ERROR_INVALID_SIGNATURE;
        goto cleanup;
    }

    status = psa_mac_finish_internal( operation,
                                      actual_mac, sizeof( actual_mac ) );
    if( status != PSA_SUCCESS )
        goto cleanup;

    if( safer_memcmp( mac, actual_mac, mac_length ) != 0 )
        status = PSA_ERROR_INVALID_SIGNATURE;

cleanup:
    if( status == PSA_SUCCESS )
        status = psa_mac_abort( operation );
    else
        psa_mac_abort( operation );

    mbedtls_platform_zeroize( actual_mac, sizeof( actual_mac ) );

    return( status );
}



/****************************************************************/
/* Asymmetric cryptography */
/****************************************************************/

psa_status_t psa_sign_hash_internal(
    const psa_key_attributes_t *attributes,
    const uint8_t *key_buffer, size_t key_buffer_size,
    psa_algorithm_t alg, const uint8_t *hash, size_t hash_length,
    uint8_t *signature, size_t signature_size, size_t *signature_length )
{
#if defined(MBEDTLS_PSA_BUILTIN_ALG_RSA_PKCS1V15_SIGN) || \
    defined(MBEDTLS_PSA_BUILTIN_ALG_RSA_PSS)
    if( attributes->core.type == PSA_KEY_TYPE_RSA_KEY_PAIR )
    {
        return( mbedtls_psa_rsa_sign_hash(
                    attributes,
                    key_buffer, key_buffer_size,
                    alg, hash, hash_length,
                    signature, signature_size, signature_length ) );
    }
    else
#endif /* defined(MBEDTLS_PSA_BUILTIN_ALG_RSA_PKCS1V15_SIGN) ||
        * defined(MBEDTLS_PSA_BUILTIN_ALG_RSA_PSS) */
#if defined(MBEDTLS_PSA_BUILTIN_ALG_ECDSA) || \
    defined(MBEDTLS_PSA_BUILTIN_ALG_DETERMINISTIC_ECDSA)
<<<<<<< HEAD
/* `ecp` cannot be const because `ecp->grp` needs to be non-const
 * for mbedtls_ecdsa_sign() and mbedtls_ecdsa_sign_det_ext()
 * (even though these functions don't modify it). */
static psa_status_t psa_ecdsa_sign( mbedtls_ecp_keypair *ecp,
                                    psa_algorithm_t alg,
                                    const uint8_t *hash,
                                    size_t hash_length,
                                    uint8_t *signature,
                                    size_t signature_size,
                                    size_t *signature_length )
{
    int ret = MBEDTLS_ERR_ERROR_CORRUPTION_DETECTED;
    mbedtls_mpi r, s;
    size_t curve_bytes = PSA_BITS_TO_BYTES( ecp->grp.pbits );
    mbedtls_mpi_init( &r );
    mbedtls_mpi_init( &s );

    if( signature_size < 2 * curve_bytes )
    {
        ret = MBEDTLS_ERR_ECP_BUFFER_TOO_SMALL;
        goto cleanup;
    }

#if defined(MBEDTLS_PSA_BUILTIN_ALG_DETERMINISTIC_ECDSA)
    if( PSA_ALG_DSA_IS_DETERMINISTIC( alg ) )
=======
    if( PSA_KEY_TYPE_IS_ECC( attributes->core.type ) )
>>>>>>> e483a77c
    {
        if( PSA_ALG_IS_ECDSA( alg ) )
        {
            return( mbedtls_psa_ecdsa_sign_hash(
                        attributes,
                        key_buffer, key_buffer_size,
                        alg, hash, hash_length,
                        signature, signature_size, signature_length ) );
        }
        else
        {
            return( PSA_ERROR_INVALID_ARGUMENT );
        }
    }
    else
#endif /* defined(MBEDTLS_PSA_BUILTIN_ALG_ECDSA) ||
        * defined(MBEDTLS_PSA_BUILTIN_ALG_DETERMINISTIC_ECDSA) */
    {
        (void)attributes;
        (void)key_buffer;
        (void)key_buffer_size;
        (void)alg;
        (void)hash;
        (void)hash_length;
        (void)signature;
        (void)signature_size;
        (void)signature_length;

        return( PSA_ERROR_NOT_SUPPORTED );
    }
}

psa_status_t psa_sign_hash( mbedtls_svc_key_id_t key,
                            psa_algorithm_t alg,
                            const uint8_t *hash,
                            size_t hash_length,
                            uint8_t *signature,
                            size_t signature_size,
                            size_t *signature_length )
{
    psa_status_t status = PSA_ERROR_CORRUPTION_DETECTED;
    psa_status_t unlock_status = PSA_ERROR_CORRUPTION_DETECTED;
    psa_key_slot_t *slot;

    *signature_length = signature_size;
    /* Immediately reject a zero-length signature buffer. This guarantees
     * that signature must be a valid pointer. (On the other hand, the hash
     * buffer can in principle be empty since it doesn't actually have
     * to be a hash.) */
    if( signature_size == 0 )
        return( PSA_ERROR_BUFFER_TOO_SMALL );

    status = psa_get_and_lock_key_slot_with_policy( key, &slot,
                                                    PSA_KEY_USAGE_SIGN_HASH,
                                                    alg );
    if( status != PSA_SUCCESS )
        goto exit;
    if( ! PSA_KEY_TYPE_IS_KEY_PAIR( slot->attr.type ) )
    {
        status = PSA_ERROR_INVALID_ARGUMENT;
        goto exit;
    }

    psa_key_attributes_t attributes = {
      .core = slot->attr
    };

    status = psa_driver_wrapper_sign_hash(
        &attributes, slot->key.data, slot->key.bytes,
        alg, hash, hash_length,
        signature, signature_size, signature_length );

exit:
    /* Fill the unused part of the output buffer (the whole buffer on error,
     * the trailing part on success) with something that isn't a valid mac
     * (barring an attack on the mac and deliberately-crafted input),
     * in case the caller doesn't check the return status properly. */
    if( status == PSA_SUCCESS )
        memset( signature + *signature_length, '!',
                signature_size - *signature_length );
    else
        memset( signature, '!', signature_size );
    /* If signature_size is 0 then we have nothing to do. We must not call
     * memset because signature may be NULL in this case. */

    unlock_status = psa_unlock_key_slot( slot );

    return( ( status == PSA_SUCCESS ) ? unlock_status : status );
}

psa_status_t psa_verify_hash_internal(
    const psa_key_attributes_t *attributes,
    const uint8_t *key_buffer, size_t key_buffer_size,
    psa_algorithm_t alg, const uint8_t *hash, size_t hash_length,
    const uint8_t *signature, size_t signature_length )
{
#if defined(MBEDTLS_PSA_BUILTIN_ALG_RSA_PKCS1V15_SIGN) || \
    defined(MBEDTLS_PSA_BUILTIN_ALG_RSA_PSS)
    if( PSA_KEY_TYPE_IS_RSA( attributes->core.type ) )
    {
        return( mbedtls_psa_rsa_verify_hash(
                    attributes,
                    key_buffer, key_buffer_size,
                    alg, hash, hash_length,
                    signature, signature_length ) );
    }
    else
#endif /* defined(MBEDTLS_PSA_BUILTIN_ALG_RSA_PKCS1V15_SIGN) ||
        * defined(MBEDTLS_PSA_BUILTIN_ALG_RSA_PSS) */
    if( PSA_KEY_TYPE_IS_ECC( attributes->core.type ) )
    {
#if defined(MBEDTLS_PSA_BUILTIN_ALG_ECDSA) || \
    defined(MBEDTLS_PSA_BUILTIN_ALG_DETERMINISTIC_ECDSA)
        if( PSA_ALG_IS_ECDSA( alg ) )
        {
            return( mbedtls_psa_ecdsa_verify_hash(
                        attributes,
                        key_buffer, key_buffer_size,
                        alg, hash, hash_length,
                        signature, signature_length ) );
        }
        else
#endif /* defined(MBEDTLS_PSA_BUILTIN_ALG_ECDSA) ||
        * defined(MBEDTLS_PSA_BUILTIN_ALG_DETERMINISTIC_ECDSA) */
        {
            return( PSA_ERROR_INVALID_ARGUMENT );
        }
    }
    else
    {
        (void)key_buffer;
        (void)key_buffer_size;
        (void)alg;
        (void)hash;
        (void)hash_length;
        (void)signature;
        (void)signature_length;

        return( PSA_ERROR_NOT_SUPPORTED );
    }
}

psa_status_t psa_verify_hash( mbedtls_svc_key_id_t key,
                              psa_algorithm_t alg,
                              const uint8_t *hash,
                              size_t hash_length,
                              const uint8_t *signature,
                              size_t signature_length )
{
    psa_status_t status = PSA_ERROR_CORRUPTION_DETECTED;
    psa_status_t unlock_status = PSA_ERROR_CORRUPTION_DETECTED;
    psa_key_slot_t *slot;

    status = psa_get_and_lock_key_slot_with_policy( key, &slot,
                                                    PSA_KEY_USAGE_VERIFY_HASH,
                                                    alg );
    if( status != PSA_SUCCESS )
        return( status );

    psa_key_attributes_t attributes = {
      .core = slot->attr
    };

    status = psa_driver_wrapper_verify_hash(
        &attributes, slot->key.data, slot->key.bytes,
        alg, hash, hash_length,
        signature, signature_length );

    unlock_status = psa_unlock_key_slot( slot );

    return( ( status == PSA_SUCCESS ) ? unlock_status : status );
}

#if defined(MBEDTLS_PSA_BUILTIN_ALG_RSA_OAEP)
static void psa_rsa_oaep_set_padding_mode( psa_algorithm_t alg,
                                           mbedtls_rsa_context *rsa )
{
    psa_algorithm_t hash_alg = PSA_ALG_RSA_OAEP_GET_HASH( alg );
    const mbedtls_md_info_t *md_info = mbedtls_md_info_from_psa( hash_alg );
    mbedtls_md_type_t md_alg = mbedtls_md_get_type( md_info );
    mbedtls_rsa_set_padding( rsa, MBEDTLS_RSA_PKCS_V21, md_alg );
}
#endif /* defined(MBEDTLS_PSA_BUILTIN_ALG_RSA_OAEP) */

psa_status_t psa_asymmetric_encrypt( mbedtls_svc_key_id_t key,
                                     psa_algorithm_t alg,
                                     const uint8_t *input,
                                     size_t input_length,
                                     const uint8_t *salt,
                                     size_t salt_length,
                                     uint8_t *output,
                                     size_t output_size,
                                     size_t *output_length )
{
    psa_status_t status = PSA_ERROR_CORRUPTION_DETECTED;
    psa_status_t unlock_status = PSA_ERROR_CORRUPTION_DETECTED;
    psa_key_slot_t *slot;

    (void) input;
    (void) input_length;
    (void) salt;
    (void) output;
    (void) output_size;

    *output_length = 0;

    if( ! PSA_ALG_IS_RSA_OAEP( alg ) && salt_length != 0 )
        return( PSA_ERROR_INVALID_ARGUMENT );

    status = psa_get_and_lock_transparent_key_slot_with_policy(
                 key, &slot, PSA_KEY_USAGE_ENCRYPT, alg );
    if( status != PSA_SUCCESS )
        return( status );
    if( ! ( PSA_KEY_TYPE_IS_PUBLIC_KEY( slot->attr.type ) ||
            PSA_KEY_TYPE_IS_KEY_PAIR( slot->attr.type ) ) )
    {
        status = PSA_ERROR_INVALID_ARGUMENT;
        goto exit;
    }

#if defined(MBEDTLS_PSA_BUILTIN_ALG_RSA_PKCS1V15_CRYPT) || \
    defined(MBEDTLS_PSA_BUILTIN_ALG_RSA_OAEP)
    if( PSA_KEY_TYPE_IS_RSA( slot->attr.type ) )
    {
        mbedtls_rsa_context *rsa = NULL;
        status = mbedtls_psa_rsa_load_representation( slot->attr.type,
                                                      slot->key.data,
                                                      slot->key.bytes,
                                                      &rsa );
        if( status != PSA_SUCCESS )
            goto rsa_exit;

        if( output_size < mbedtls_rsa_get_len( rsa ) )
        {
            status = PSA_ERROR_BUFFER_TOO_SMALL;
            goto rsa_exit;
        }
#if defined(MBEDTLS_PSA_BUILTIN_ALG_RSA_PKCS1V15_CRYPT)
        if( alg == PSA_ALG_RSA_PKCS1V15_CRYPT )
        {
            status = mbedtls_to_psa_error(
                    mbedtls_rsa_pkcs1_encrypt( rsa,
                                               mbedtls_psa_get_random,
                                               MBEDTLS_PSA_RANDOM_STATE,
                                               MBEDTLS_RSA_PUBLIC,
                                               input_length,
                                               input,
                                               output ) );
        }
        else
#endif /* MBEDTLS_PSA_BUILTIN_ALG_RSA_PKCS1V15_CRYPT */
#if defined(MBEDTLS_PSA_BUILTIN_ALG_RSA_OAEP)
        if( PSA_ALG_IS_RSA_OAEP( alg ) )
        {
            psa_rsa_oaep_set_padding_mode( alg, rsa );
            status = mbedtls_to_psa_error(
                mbedtls_rsa_rsaes_oaep_encrypt( rsa,
                                                mbedtls_psa_get_random,
                                                MBEDTLS_PSA_RANDOM_STATE,
                                                MBEDTLS_RSA_PUBLIC,
                                                salt, salt_length,
                                                input_length,
                                                input,
                                                output ) );
        }
        else
#endif /* MBEDTLS_PSA_BUILTIN_ALG_RSA_OAEP */
        {
            status = PSA_ERROR_INVALID_ARGUMENT;
            goto rsa_exit;
        }
rsa_exit:
        if( status == PSA_SUCCESS )
            *output_length = mbedtls_rsa_get_len( rsa );

        mbedtls_rsa_free( rsa );
        mbedtls_free( rsa );
    }
    else
#endif /* defined(MBEDTLS_PSA_BUILTIN_ALG_RSA_PKCS1V15_CRYPT) ||
        * defined(MBEDTLS_PSA_BUILTIN_ALG_RSA_OAEP) */
    {
        status = PSA_ERROR_NOT_SUPPORTED;
    }

exit:
    unlock_status = psa_unlock_key_slot( slot );

    return( ( status == PSA_SUCCESS ) ? unlock_status : status );
}

psa_status_t psa_asymmetric_decrypt( mbedtls_svc_key_id_t key,
                                     psa_algorithm_t alg,
                                     const uint8_t *input,
                                     size_t input_length,
                                     const uint8_t *salt,
                                     size_t salt_length,
                                     uint8_t *output,
                                     size_t output_size,
                                     size_t *output_length )
{
    psa_status_t status = PSA_ERROR_CORRUPTION_DETECTED;
    psa_status_t unlock_status = PSA_ERROR_CORRUPTION_DETECTED;
    psa_key_slot_t *slot;

    (void) input;
    (void) input_length;
    (void) salt;
    (void) output;
    (void) output_size;

    *output_length = 0;

    if( ! PSA_ALG_IS_RSA_OAEP( alg ) && salt_length != 0 )
        return( PSA_ERROR_INVALID_ARGUMENT );

    status = psa_get_and_lock_transparent_key_slot_with_policy(
                 key, &slot, PSA_KEY_USAGE_DECRYPT, alg );
    if( status != PSA_SUCCESS )
        return( status );
    if( ! PSA_KEY_TYPE_IS_KEY_PAIR( slot->attr.type ) )
    {
        status = PSA_ERROR_INVALID_ARGUMENT;
        goto exit;
    }

#if defined(MBEDTLS_PSA_BUILTIN_ALG_RSA_PKCS1V15_CRYPT) || \
    defined(MBEDTLS_PSA_BUILTIN_ALG_RSA_OAEP)
    if( slot->attr.type == PSA_KEY_TYPE_RSA_KEY_PAIR )
    {
        mbedtls_rsa_context *rsa = NULL;
        status = mbedtls_psa_rsa_load_representation( slot->attr.type,
                                                      slot->key.data,
                                                      slot->key.bytes,
                                                      &rsa );
        if( status != PSA_SUCCESS )
            goto exit;

        if( input_length != mbedtls_rsa_get_len( rsa ) )
        {
            status = PSA_ERROR_INVALID_ARGUMENT;
            goto rsa_exit;
        }

#if defined(MBEDTLS_PSA_BUILTIN_ALG_RSA_PKCS1V15_CRYPT)
        if( alg == PSA_ALG_RSA_PKCS1V15_CRYPT )
        {
            status = mbedtls_to_psa_error(
                mbedtls_rsa_pkcs1_decrypt( rsa,
                                           mbedtls_psa_get_random,
                                           MBEDTLS_PSA_RANDOM_STATE,
                                           MBEDTLS_RSA_PRIVATE,
                                           output_length,
                                           input,
                                           output,
                                           output_size ) );
        }
        else
#endif /* MBEDTLS_PSA_BUILTIN_ALG_RSA_PKCS1V15_CRYPT */
#if defined(MBEDTLS_PSA_BUILTIN_ALG_RSA_OAEP)
        if( PSA_ALG_IS_RSA_OAEP( alg ) )
        {
            psa_rsa_oaep_set_padding_mode( alg, rsa );
            status = mbedtls_to_psa_error(
                mbedtls_rsa_rsaes_oaep_decrypt( rsa,
                                                mbedtls_psa_get_random,
                                                MBEDTLS_PSA_RANDOM_STATE,
                                                MBEDTLS_RSA_PRIVATE,
                                                salt, salt_length,
                                                output_length,
                                                input,
                                                output,
                                                output_size ) );
        }
        else
#endif /* MBEDTLS_PSA_BUILTIN_ALG_RSA_OAEP */
        {
            status = PSA_ERROR_INVALID_ARGUMENT;
        }

rsa_exit:
        mbedtls_rsa_free( rsa );
        mbedtls_free( rsa );
    }
    else
#endif /* defined(MBEDTLS_PSA_BUILTIN_ALG_RSA_PKCS1V15_CRYPT) ||
        * defined(MBEDTLS_PSA_BUILTIN_ALG_RSA_OAEP) */
    {
        status = PSA_ERROR_NOT_SUPPORTED;
    }

exit:
    unlock_status = psa_unlock_key_slot( slot );

    return( ( status == PSA_SUCCESS ) ? unlock_status : status );
}



/****************************************************************/
/* Symmetric cryptography */
/****************************************************************/

static psa_status_t psa_cipher_setup( psa_cipher_operation_t *operation,
                                      mbedtls_svc_key_id_t key,
                                      psa_algorithm_t alg,
                                      mbedtls_operation_t cipher_operation )
{
    psa_status_t status = PSA_ERROR_CORRUPTION_DETECTED;
    psa_status_t unlock_status = PSA_ERROR_CORRUPTION_DETECTED;
    int ret = 0;
    psa_key_slot_t *slot;
    size_t key_bits;
    const mbedtls_cipher_info_t *cipher_info = NULL;
    psa_key_usage_t usage = ( cipher_operation == MBEDTLS_ENCRYPT ?
                              PSA_KEY_USAGE_ENCRYPT :
                              PSA_KEY_USAGE_DECRYPT );

    /* A context must be freshly initialized before it can be set up. */
    if( operation->alg != 0 )
        return( PSA_ERROR_BAD_STATE );

    /* The requested algorithm must be one that can be processed by cipher. */
    if( ! PSA_ALG_IS_CIPHER( alg ) )
        return( PSA_ERROR_INVALID_ARGUMENT );

    /* Fetch key material from key storage. */
    status = psa_get_and_lock_key_slot_with_policy( key, &slot, usage, alg );
    if( status != PSA_SUCCESS )
        goto exit;

    /* Initialize the operation struct members, except for alg. The alg member
     * is used to indicate to psa_cipher_abort that there are resources to free,
     * so we only set it after resources have been allocated/initialized. */
    operation->key_set = 0;
    operation->iv_set = 0;
    operation->mbedtls_in_use = 0;
    operation->iv_size = 0;
    operation->block_size = 0;
    if( alg == PSA_ALG_ECB_NO_PADDING )
        operation->iv_required = 0;
    else
        operation->iv_required = 1;

    /* Try doing the operation through a driver before using software fallback. */
    if( cipher_operation == MBEDTLS_ENCRYPT )
        status = psa_driver_wrapper_cipher_encrypt_setup( &operation->ctx.driver,
                                                          slot,
                                                          alg );
    else
        status = psa_driver_wrapper_cipher_decrypt_setup( &operation->ctx.driver,
                                                          slot,
                                                          alg );

    if( status == PSA_SUCCESS )
    {
        /* Once the driver context is initialised, it needs to be freed using
        * psa_cipher_abort. Indicate this through setting alg. */
        operation->alg = alg;
    }

    if( status != PSA_ERROR_NOT_SUPPORTED ||
        psa_key_lifetime_is_external( slot->attr.lifetime ) )
        goto exit;

    /* Proceed with initializing an mbed TLS cipher context if no driver is
     * available for the given algorithm & key. */
    mbedtls_cipher_init( &operation->ctx.cipher );

    /* Once the cipher context is initialised, it needs to be freed using
     * psa_cipher_abort. Indicate there is something to be freed through setting
     * alg, and indicate the operation is being done using mbedtls crypto through
     * setting mbedtls_in_use. */
    operation->alg = alg;
    operation->mbedtls_in_use = 1;

    key_bits = psa_get_key_slot_bits( slot );
    cipher_info = mbedtls_cipher_info_from_psa( alg, slot->attr.type, key_bits, NULL );
    if( cipher_info == NULL )
    {
        status = PSA_ERROR_NOT_SUPPORTED;
        goto exit;
    }

    ret = mbedtls_cipher_setup( &operation->ctx.cipher, cipher_info );
    if( ret != 0 )
        goto exit;

#if defined(MBEDTLS_PSA_BUILTIN_KEY_TYPE_DES)
    if( slot->attr.type == PSA_KEY_TYPE_DES && key_bits == 128 )
    {
        /* Two-key Triple-DES is 3-key Triple-DES with K1=K3 */
        uint8_t keys[24];
        memcpy( keys, slot->key.data, 16 );
        memcpy( keys + 16, slot->key.data, 8 );
        ret = mbedtls_cipher_setkey( &operation->ctx.cipher,
                                     keys,
                                     192, cipher_operation );
    }
    else
#endif
    {
        ret = mbedtls_cipher_setkey( &operation->ctx.cipher,
                                     slot->key.data,
                                     (int) key_bits, cipher_operation );
    }
    if( ret != 0 )
        goto exit;

#if defined(MBEDTLS_PSA_BUILTIN_ALG_CBC_NO_PADDING) || \
    defined(MBEDTLS_PSA_BUILTIN_ALG_CBC_PKCS7)
    switch( alg )
    {
        case PSA_ALG_CBC_NO_PADDING:
            ret = mbedtls_cipher_set_padding_mode( &operation->ctx.cipher,
                                                   MBEDTLS_PADDING_NONE );
            break;
        case PSA_ALG_CBC_PKCS7:
            ret = mbedtls_cipher_set_padding_mode( &operation->ctx.cipher,
                                                   MBEDTLS_PADDING_PKCS7 );
            break;
        default:
            /* The algorithm doesn't involve padding. */
            ret = 0;
            break;
    }
    if( ret != 0 )
        goto exit;
#endif /* MBEDTLS_PSA_BUILTIN_ALG_CBC_NO_PADDING || MBEDTLS_PSA_BUILTIN_ALG_CBC_PKCS7 */

    operation->block_size = ( PSA_ALG_IS_STREAM_CIPHER( alg ) ? 1 :
                              PSA_BLOCK_CIPHER_BLOCK_LENGTH( slot->attr.type ) );
    if( ( alg & PSA_ALG_CIPHER_FROM_BLOCK_FLAG ) != 0 &&
        alg != PSA_ALG_ECB_NO_PADDING )
    {
        operation->iv_size = PSA_BLOCK_CIPHER_BLOCK_LENGTH( slot->attr.type );
    }
#if defined(MBEDTLS_PSA_BUILTIN_KEY_TYPE_CHACHA20)
    else
    if( alg == PSA_ALG_STREAM_CIPHER && slot->attr.type == PSA_KEY_TYPE_CHACHA20 )
        operation->iv_size = 12;
#endif

    status = PSA_SUCCESS;

exit:
    if( ret != 0 )
        status = mbedtls_to_psa_error( ret );
    if( status == PSA_SUCCESS )
    {
        /* Update operation flags for both driver and software implementations */
        operation->key_set = 1;
    }
    else
        psa_cipher_abort( operation );

    unlock_status = psa_unlock_key_slot( slot );

    return( ( status == PSA_SUCCESS ) ? unlock_status : status );
}

psa_status_t psa_cipher_encrypt_setup( psa_cipher_operation_t *operation,
                                       mbedtls_svc_key_id_t key,
                                       psa_algorithm_t alg )
{
    return( psa_cipher_setup( operation, key, alg, MBEDTLS_ENCRYPT ) );
}

psa_status_t psa_cipher_decrypt_setup( psa_cipher_operation_t *operation,
                                       mbedtls_svc_key_id_t key,
                                       psa_algorithm_t alg )
{
    return( psa_cipher_setup( operation, key, alg, MBEDTLS_DECRYPT ) );
}

psa_status_t psa_cipher_generate_iv( psa_cipher_operation_t *operation,
                                     uint8_t *iv,
                                     size_t iv_size,
                                     size_t *iv_length )
{
    psa_status_t status;
    int ret = MBEDTLS_ERR_ERROR_CORRUPTION_DETECTED;
    if( operation->iv_set || ! operation->iv_required )
    {
        return( PSA_ERROR_BAD_STATE );
    }

    if( operation->mbedtls_in_use == 0 )
    {
        status = psa_driver_wrapper_cipher_generate_iv( &operation->ctx.driver,
                                                        iv,
                                                        iv_size,
                                                        iv_length );
        goto exit;
    }

    if( iv_size < operation->iv_size )
    {
        status = PSA_ERROR_BUFFER_TOO_SMALL;
        goto exit;
    }
    ret = mbedtls_psa_get_random( MBEDTLS_PSA_RANDOM_STATE,
                                  iv, operation->iv_size );
    if( ret != 0 )
    {
        status = mbedtls_to_psa_error( ret );
        goto exit;
    }

    *iv_length = operation->iv_size;
    status = psa_cipher_set_iv( operation, iv, *iv_length );

exit:
    if( status == PSA_SUCCESS )
        operation->iv_set = 1;
    else
        psa_cipher_abort( operation );
    return( status );
}

psa_status_t psa_cipher_set_iv( psa_cipher_operation_t *operation,
                                const uint8_t *iv,
                                size_t iv_length )
{
    psa_status_t status;
    int ret = MBEDTLS_ERR_ERROR_CORRUPTION_DETECTED;
    if( operation->iv_set || ! operation->iv_required )
    {
        return( PSA_ERROR_BAD_STATE );
    }

    if( operation->mbedtls_in_use == 0 )
    {
        status = psa_driver_wrapper_cipher_set_iv( &operation->ctx.driver,
                                                   iv,
                                                   iv_length );
        goto exit;
    }

    if( iv_length != operation->iv_size )
    {
        status = PSA_ERROR_INVALID_ARGUMENT;
        goto exit;
    }
    ret = mbedtls_cipher_set_iv( &operation->ctx.cipher, iv, iv_length );
    status = mbedtls_to_psa_error( ret );
exit:
    if( status == PSA_SUCCESS )
        operation->iv_set = 1;
    else
        psa_cipher_abort( operation );
    return( status );
}

/* Process input for which the algorithm is set to ECB mode. This requires
 * manual processing, since the PSA API is defined as being able to process
 * arbitrary-length calls to psa_cipher_update() with ECB mode, but the
 * underlying mbedtls_cipher_update only takes full blocks. */
static psa_status_t psa_cipher_update_ecb_internal(
    mbedtls_cipher_context_t *ctx,
    const uint8_t *input,
    size_t input_length,
    uint8_t *output,
    size_t output_size,
    size_t *output_length )
{
    psa_status_t status = PSA_ERROR_CORRUPTION_DETECTED;
    size_t block_size = ctx->cipher_info->block_size;
    size_t internal_output_length = 0;
    *output_length = 0;

    if( input_length == 0 )
    {
        status = PSA_SUCCESS;
        goto exit;
    }

    if( ctx->unprocessed_len > 0 )
    {
        /* Fill up to block size, and run the block if there's a full one. */
        size_t bytes_to_copy = block_size - ctx->unprocessed_len;

        if( input_length < bytes_to_copy )
            bytes_to_copy = input_length;

        memcpy( &( ctx->unprocessed_data[ctx->unprocessed_len] ),
                input, bytes_to_copy );
        input_length -= bytes_to_copy;
        input += bytes_to_copy;
        ctx->unprocessed_len += bytes_to_copy;

        if( ctx->unprocessed_len == block_size )
        {
            status = mbedtls_to_psa_error(
                mbedtls_cipher_update( ctx,
                                       ctx->unprocessed_data,
                                       block_size,
                                       output, &internal_output_length ) );

            if( status != PSA_SUCCESS )
                goto exit;

            output += internal_output_length;
            output_size -= internal_output_length;
            *output_length += internal_output_length;
            ctx->unprocessed_len = 0;
        }
    }

    while( input_length >= block_size )
    {
        /* Run all full blocks we have, one by one */
        status = mbedtls_to_psa_error(
            mbedtls_cipher_update( ctx, input,
                                   block_size,
                                   output, &internal_output_length ) );

        if( status != PSA_SUCCESS )
            goto exit;

        input_length -= block_size;
        input += block_size;

        output += internal_output_length;
        output_size -= internal_output_length;
        *output_length += internal_output_length;
    }

    if( input_length > 0 )
    {
        /* Save unprocessed bytes for later processing */
        memcpy( &( ctx->unprocessed_data[ctx->unprocessed_len] ),
                input, input_length );
        ctx->unprocessed_len += input_length;
    }

    status = PSA_SUCCESS;

exit:
    return( status );
}

psa_status_t psa_cipher_update( psa_cipher_operation_t *operation,
                                const uint8_t *input,
                                size_t input_length,
                                uint8_t *output,
                                size_t output_size,
                                size_t *output_length )
{
    psa_status_t status = PSA_ERROR_CORRUPTION_DETECTED;
    size_t expected_output_size;
    if( operation->alg == 0 )
    {
        return( PSA_ERROR_BAD_STATE );
    }
    if( operation->iv_required && ! operation->iv_set )
    {
        return( PSA_ERROR_BAD_STATE );
    }

    if( operation->mbedtls_in_use == 0 )
    {
        status = psa_driver_wrapper_cipher_update( &operation->ctx.driver,
                                                   input,
                                                   input_length,
                                                   output,
                                                   output_size,
                                                   output_length );
        goto exit;
    }

    if( ! PSA_ALG_IS_STREAM_CIPHER( operation->alg ) )
    {
        /* Take the unprocessed partial block left over from previous
         * update calls, if any, plus the input to this call. Remove
         * the last partial block, if any. You get the data that will be
         * output in this call. */
        expected_output_size =
            ( operation->ctx.cipher.unprocessed_len + input_length )
            / operation->block_size * operation->block_size;
    }
    else
    {
        expected_output_size = input_length;
    }

    if( output_size < expected_output_size )
    {
        status = PSA_ERROR_BUFFER_TOO_SMALL;
        goto exit;
    }

    if( operation->alg == PSA_ALG_ECB_NO_PADDING )
    {
        /* mbedtls_cipher_update has an API inconsistency: it will only
        * process a single block at a time in ECB mode. Abstract away that
        * inconsistency here to match the PSA API behaviour. */
        status = psa_cipher_update_ecb_internal( &operation->ctx.cipher,
                                                 input,
                                                 input_length,
                                                 output,
                                                 output_size,
                                                 output_length );
    }
    else
    {
        status = mbedtls_to_psa_error(
            mbedtls_cipher_update( &operation->ctx.cipher, input,
                                   input_length, output, output_length ) );
    }
exit:
    if( status != PSA_SUCCESS )
        psa_cipher_abort( operation );
    return( status );
}

psa_status_t psa_cipher_finish( psa_cipher_operation_t *operation,
                                uint8_t *output,
                                size_t output_size,
                                size_t *output_length )
{
    psa_status_t status = PSA_ERROR_GENERIC_ERROR;
    uint8_t temp_output_buffer[MBEDTLS_MAX_BLOCK_LENGTH];
    if( operation->alg == 0 )
    {
        return( PSA_ERROR_BAD_STATE );
    }
    if( operation->iv_required && ! operation->iv_set )
    {
        return( PSA_ERROR_BAD_STATE );
    }

    if( operation->mbedtls_in_use == 0 )
    {
        status = psa_driver_wrapper_cipher_finish( &operation->ctx.driver,
                                                   output,
                                                   output_size,
                                                   output_length );
        goto exit;
    }

    if( operation->ctx.cipher.unprocessed_len != 0 )
    {
        if( operation->alg == PSA_ALG_ECB_NO_PADDING ||
            operation->alg == PSA_ALG_CBC_NO_PADDING )
        {
            status = PSA_ERROR_INVALID_ARGUMENT;
            goto exit;
        }
    }

    status = mbedtls_to_psa_error(
        mbedtls_cipher_finish( &operation->ctx.cipher,
                               temp_output_buffer,
                               output_length ) );
    if( status != PSA_SUCCESS )
        goto exit;

    if( *output_length == 0 )
        ; /* Nothing to copy. Note that output may be NULL in this case. */
    else if( output_size >= *output_length )
        memcpy( output, temp_output_buffer, *output_length );
    else
        status = PSA_ERROR_BUFFER_TOO_SMALL;

exit:
    if( operation->mbedtls_in_use == 1 )
        mbedtls_platform_zeroize( temp_output_buffer, sizeof( temp_output_buffer ) );

    if( status == PSA_SUCCESS )
        return( psa_cipher_abort( operation ) );
    else
    {
        *output_length = 0;
        (void) psa_cipher_abort( operation );

        return( status );
    }
}

psa_status_t psa_cipher_abort( psa_cipher_operation_t *operation )
{
    if( operation->alg == 0 )
    {
        /* The object has (apparently) been initialized but it is not (yet)
         * in use. It's ok to call abort on such an object, and there's
         * nothing to do. */
        return( PSA_SUCCESS );
    }

    /* Sanity check (shouldn't happen: operation->alg should
     * always have been initialized to a valid value). */
    if( ! PSA_ALG_IS_CIPHER( operation->alg ) )
        return( PSA_ERROR_BAD_STATE );

    if( operation->mbedtls_in_use == 0 )
        psa_driver_wrapper_cipher_abort( &operation->ctx.driver );
    else
        mbedtls_cipher_free( &operation->ctx.cipher );

    operation->alg = 0;
    operation->key_set = 0;
    operation->iv_set = 0;
    operation->mbedtls_in_use = 0;
    operation->iv_size = 0;
    operation->block_size = 0;
    operation->iv_required = 0;

    return( PSA_SUCCESS );
}




/****************************************************************/
/* AEAD */
/****************************************************************/

typedef struct
{
    psa_key_slot_t *slot;
    const mbedtls_cipher_info_t *cipher_info;
    union
    {
        unsigned dummy; /* Make the union non-empty even with no supported algorithms. */
#if defined(MBEDTLS_CCM_C)
        mbedtls_ccm_context ccm;
#endif /* MBEDTLS_CCM_C */
#if defined(MBEDTLS_GCM_C)
        mbedtls_gcm_context gcm;
#endif /* MBEDTLS_GCM_C */
#if defined(MBEDTLS_CHACHAPOLY_C)
        mbedtls_chachapoly_context chachapoly;
#endif /* MBEDTLS_CHACHAPOLY_C */
    } ctx;
    psa_algorithm_t core_alg;
    uint8_t full_tag_length;
    uint8_t tag_length;
} aead_operation_t;

#define AEAD_OPERATION_INIT {0, 0, {0}, 0, 0, 0}

static void psa_aead_abort_internal( aead_operation_t *operation )
{
    switch( operation->core_alg )
    {
#if defined(MBEDTLS_CCM_C)
        case PSA_ALG_CCM:
            mbedtls_ccm_free( &operation->ctx.ccm );
            break;
#endif /* MBEDTLS_CCM_C */
#if defined(MBEDTLS_GCM_C)
        case PSA_ALG_GCM:
            mbedtls_gcm_free( &operation->ctx.gcm );
            break;
#endif /* MBEDTLS_GCM_C */
    }

    psa_unlock_key_slot( operation->slot );
}

static psa_status_t psa_aead_setup( aead_operation_t *operation,
                                    mbedtls_svc_key_id_t key,
                                    psa_key_usage_t usage,
                                    psa_algorithm_t alg )
{
    psa_status_t status;
    size_t key_bits;
    mbedtls_cipher_id_t cipher_id;

    status = psa_get_and_lock_transparent_key_slot_with_policy(
                 key, &operation->slot, usage, alg );
    if( status != PSA_SUCCESS )
        return( status );

    key_bits = psa_get_key_slot_bits( operation->slot );

    operation->cipher_info =
        mbedtls_cipher_info_from_psa( alg, operation->slot->attr.type, key_bits,
                                      &cipher_id );
    if( operation->cipher_info == NULL )
    {
        status = PSA_ERROR_NOT_SUPPORTED;
        goto cleanup;
    }

    switch( PSA_ALG_AEAD_WITH_SHORTENED_TAG( alg, 0 ) )
    {
#if defined(MBEDTLS_CCM_C)
        case PSA_ALG_AEAD_WITH_SHORTENED_TAG( PSA_ALG_CCM, 0 ):
            operation->core_alg = PSA_ALG_CCM;
            operation->full_tag_length = 16;
            /* CCM allows the following tag lengths: 4, 6, 8, 10, 12, 14, 16.
             * The call to mbedtls_ccm_encrypt_and_tag or
             * mbedtls_ccm_auth_decrypt will validate the tag length. */
            if( PSA_BLOCK_CIPHER_BLOCK_LENGTH( operation->slot->attr.type ) != 16 )
            {
                status = PSA_ERROR_INVALID_ARGUMENT;
                goto cleanup;
            }
            mbedtls_ccm_init( &operation->ctx.ccm );
            status = mbedtls_to_psa_error(
                mbedtls_ccm_setkey( &operation->ctx.ccm, cipher_id,
                                    operation->slot->key.data,
                                    (unsigned int) key_bits ) );
            if( status != 0 )
                goto cleanup;
            break;
#endif /* MBEDTLS_CCM_C */

#if defined(MBEDTLS_GCM_C)
        case PSA_ALG_AEAD_WITH_SHORTENED_TAG( PSA_ALG_GCM, 0 ):
            operation->core_alg = PSA_ALG_GCM;
            operation->full_tag_length = 16;
            /* GCM allows the following tag lengths: 4, 8, 12, 13, 14, 15, 16.
             * The call to mbedtls_gcm_crypt_and_tag or
             * mbedtls_gcm_auth_decrypt will validate the tag length. */
            if( PSA_BLOCK_CIPHER_BLOCK_LENGTH( operation->slot->attr.type ) != 16 )
            {
                status = PSA_ERROR_INVALID_ARGUMENT;
                goto cleanup;
            }
            mbedtls_gcm_init( &operation->ctx.gcm );
            status = mbedtls_to_psa_error(
                mbedtls_gcm_setkey( &operation->ctx.gcm, cipher_id,
                                    operation->slot->key.data,
                                    (unsigned int) key_bits ) );
            if( status != 0 )
                goto cleanup;
            break;
#endif /* MBEDTLS_GCM_C */

#if defined(MBEDTLS_CHACHAPOLY_C)
        case PSA_ALG_AEAD_WITH_SHORTENED_TAG( PSA_ALG_CHACHA20_POLY1305, 0 ):
            operation->core_alg = PSA_ALG_CHACHA20_POLY1305;
            operation->full_tag_length = 16;
            /* We only support the default tag length. */
            if( alg != PSA_ALG_CHACHA20_POLY1305 )
            {
                status = PSA_ERROR_NOT_SUPPORTED;
                goto cleanup;
            }
            mbedtls_chachapoly_init( &operation->ctx.chachapoly );
            status = mbedtls_to_psa_error(
                mbedtls_chachapoly_setkey( &operation->ctx.chachapoly,
                                           operation->slot->key.data ) );
            if( status != 0 )
                goto cleanup;
            break;
#endif /* MBEDTLS_CHACHAPOLY_C */

        default:
            status = PSA_ERROR_NOT_SUPPORTED;
            goto cleanup;
    }

    if( PSA_AEAD_TAG_LENGTH( alg ) > operation->full_tag_length )
    {
        status = PSA_ERROR_INVALID_ARGUMENT;
        goto cleanup;
    }
    operation->tag_length = PSA_AEAD_TAG_LENGTH( alg );

    return( PSA_SUCCESS );

cleanup:
    psa_aead_abort_internal( operation );
    return( status );
}

psa_status_t psa_aead_encrypt( mbedtls_svc_key_id_t key,
                               psa_algorithm_t alg,
                               const uint8_t *nonce,
                               size_t nonce_length,
                               const uint8_t *additional_data,
                               size_t additional_data_length,
                               const uint8_t *plaintext,
                               size_t plaintext_length,
                               uint8_t *ciphertext,
                               size_t ciphertext_size,
                               size_t *ciphertext_length )
{
    psa_status_t status;
    aead_operation_t operation = AEAD_OPERATION_INIT;
    uint8_t *tag;

    *ciphertext_length = 0;

    status = psa_aead_setup( &operation, key, PSA_KEY_USAGE_ENCRYPT, alg );
    if( status != PSA_SUCCESS )
        return( status );

    /* For all currently supported modes, the tag is at the end of the
     * ciphertext. */
    if( ciphertext_size < ( plaintext_length + operation.tag_length ) )
    {
        status = PSA_ERROR_BUFFER_TOO_SMALL;
        goto exit;
    }
    tag = ciphertext + plaintext_length;

#if defined(MBEDTLS_GCM_C)
    if( operation.core_alg == PSA_ALG_GCM )
    {
        status = mbedtls_to_psa_error(
            mbedtls_gcm_crypt_and_tag( &operation.ctx.gcm,
                                       MBEDTLS_GCM_ENCRYPT,
                                       plaintext_length,
                                       nonce, nonce_length,
                                       additional_data, additional_data_length,
                                       plaintext, ciphertext,
                                       operation.tag_length, tag ) );
    }
    else
#endif /* MBEDTLS_GCM_C */
#if defined(MBEDTLS_CCM_C)
    if( operation.core_alg == PSA_ALG_CCM )
    {
        status = mbedtls_to_psa_error(
            mbedtls_ccm_encrypt_and_tag( &operation.ctx.ccm,
                                         plaintext_length,
                                         nonce, nonce_length,
                                         additional_data,
                                         additional_data_length,
                                         plaintext, ciphertext,
                                         tag, operation.tag_length ) );
    }
    else
#endif /* MBEDTLS_CCM_C */
#if defined(MBEDTLS_CHACHAPOLY_C)
    if( operation.core_alg == PSA_ALG_CHACHA20_POLY1305 )
    {
        if( nonce_length != 12 || operation.tag_length != 16 )
        {
            status = PSA_ERROR_NOT_SUPPORTED;
            goto exit;
        }
        status = mbedtls_to_psa_error(
            mbedtls_chachapoly_encrypt_and_tag( &operation.ctx.chachapoly,
                                                plaintext_length,
                                                nonce,
                                                additional_data,
                                                additional_data_length,
                                                plaintext,
                                                ciphertext,
                                                tag ) );
    }
    else
#endif /* MBEDTLS_CHACHAPOLY_C */
    {
        (void) tag;
        return( PSA_ERROR_NOT_SUPPORTED );
    }

    if( status != PSA_SUCCESS && ciphertext_size != 0 )
        memset( ciphertext, 0, ciphertext_size );

exit:
    psa_aead_abort_internal( &operation );
    if( status == PSA_SUCCESS )
        *ciphertext_length = plaintext_length + operation.tag_length;
    return( status );
}

/* Locate the tag in a ciphertext buffer containing the encrypted data
 * followed by the tag. Return the length of the part preceding the tag in
 * *plaintext_length. This is the size of the plaintext in modes where
 * the encrypted data has the same size as the plaintext, such as
 * CCM and GCM. */
static psa_status_t psa_aead_unpadded_locate_tag( size_t tag_length,
                                                  const uint8_t *ciphertext,
                                                  size_t ciphertext_length,
                                                  size_t plaintext_size,
                                                  const uint8_t **p_tag )
{
    size_t payload_length;
    if( tag_length > ciphertext_length )
        return( PSA_ERROR_INVALID_ARGUMENT );
    payload_length = ciphertext_length - tag_length;
    if( payload_length > plaintext_size )
        return( PSA_ERROR_BUFFER_TOO_SMALL );
    *p_tag = ciphertext + payload_length;
    return( PSA_SUCCESS );
}

psa_status_t psa_aead_decrypt( mbedtls_svc_key_id_t key,
                               psa_algorithm_t alg,
                               const uint8_t *nonce,
                               size_t nonce_length,
                               const uint8_t *additional_data,
                               size_t additional_data_length,
                               const uint8_t *ciphertext,
                               size_t ciphertext_length,
                               uint8_t *plaintext,
                               size_t plaintext_size,
                               size_t *plaintext_length )
{
    psa_status_t status;
    aead_operation_t operation = AEAD_OPERATION_INIT;
    const uint8_t *tag = NULL;

    *plaintext_length = 0;

    status = psa_aead_setup( &operation, key, PSA_KEY_USAGE_DECRYPT, alg );
    if( status != PSA_SUCCESS )
        return( status );

    status = psa_aead_unpadded_locate_tag( operation.tag_length,
                                           ciphertext, ciphertext_length,
                                           plaintext_size, &tag );
    if( status != PSA_SUCCESS )
        goto exit;

#if defined(MBEDTLS_GCM_C)
    if( operation.core_alg == PSA_ALG_GCM )
    {
        status = mbedtls_to_psa_error(
            mbedtls_gcm_auth_decrypt( &operation.ctx.gcm,
                                      ciphertext_length - operation.tag_length,
                                      nonce, nonce_length,
                                      additional_data,
                                      additional_data_length,
                                      tag, operation.tag_length,
                                      ciphertext, plaintext ) );
    }
    else
#endif /* MBEDTLS_GCM_C */
#if defined(MBEDTLS_CCM_C)
    if( operation.core_alg == PSA_ALG_CCM )
    {
        status = mbedtls_to_psa_error(
            mbedtls_ccm_auth_decrypt( &operation.ctx.ccm,
                                      ciphertext_length - operation.tag_length,
                                      nonce, nonce_length,
                                      additional_data,
                                      additional_data_length,
                                      ciphertext, plaintext,
                                      tag, operation.tag_length ) );
    }
    else
#endif /* MBEDTLS_CCM_C */
#if defined(MBEDTLS_CHACHAPOLY_C)
    if( operation.core_alg == PSA_ALG_CHACHA20_POLY1305 )
    {
        if( nonce_length != 12 || operation.tag_length != 16 )
        {
            status = PSA_ERROR_NOT_SUPPORTED;
            goto exit;
        }
        status = mbedtls_to_psa_error(
            mbedtls_chachapoly_auth_decrypt( &operation.ctx.chachapoly,
                                             ciphertext_length - operation.tag_length,
                                             nonce,
                                             additional_data,
                                             additional_data_length,
                                             tag,
                                             ciphertext,
                                             plaintext ) );
    }
    else
#endif /* MBEDTLS_CHACHAPOLY_C */
    {
        return( PSA_ERROR_NOT_SUPPORTED );
    }

    if( status != PSA_SUCCESS && plaintext_size != 0 )
        memset( plaintext, 0, plaintext_size );

exit:
    psa_aead_abort_internal( &operation );
    if( status == PSA_SUCCESS )
        *plaintext_length = ciphertext_length - operation.tag_length;
    return( status );
}



/****************************************************************/
/* Generators */
/****************************************************************/

#if defined(MBEDTLS_PSA_BUILTIN_ALG_HKDF) || \
    defined(MBEDTLS_PSA_BUILTIN_ALG_TLS12_PRF) || \
    defined(MBEDTLS_PSA_BUILTIN_ALG_TLS12_PSK_TO_MS)
#define AT_LEAST_ONE_BUILTIN_KDF
#endif

#define HKDF_STATE_INIT 0 /* no input yet */
#define HKDF_STATE_STARTED 1 /* got salt */
#define HKDF_STATE_KEYED 2 /* got key */
#define HKDF_STATE_OUTPUT 3 /* output started */

static psa_algorithm_t psa_key_derivation_get_kdf_alg(
    const psa_key_derivation_operation_t *operation )
{
    if ( PSA_ALG_IS_KEY_AGREEMENT( operation->alg ) )
        return( PSA_ALG_KEY_AGREEMENT_GET_KDF( operation->alg ) );
    else
        return( operation->alg );
}

psa_status_t psa_key_derivation_abort( psa_key_derivation_operation_t *operation )
{
    psa_status_t status = PSA_SUCCESS;
    psa_algorithm_t kdf_alg = psa_key_derivation_get_kdf_alg( operation );
    if( kdf_alg == 0 )
    {
        /* The object has (apparently) been initialized but it is not
         * in use. It's ok to call abort on such an object, and there's
         * nothing to do. */
    }
    else
#if defined(MBEDTLS_PSA_BUILTIN_ALG_HKDF)
    if( PSA_ALG_IS_HKDF( kdf_alg ) )
    {
        mbedtls_free( operation->ctx.hkdf.info );
        status = psa_hmac_abort_internal( &operation->ctx.hkdf.hmac );
    }
    else
#endif /* defined(MBEDTLS_PSA_BUILTIN_ALG_HKDF */
#if defined(MBEDTLS_PSA_BUILTIN_ALG_TLS12_PRF) || \
    defined(MBEDTLS_PSA_BUILTIN_ALG_TLS12_PSK_TO_MS)
    if( PSA_ALG_IS_TLS12_PRF( kdf_alg ) ||
             /* TLS-1.2 PSK-to-MS KDF uses the same core as TLS-1.2 PRF */
             PSA_ALG_IS_TLS12_PSK_TO_MS( kdf_alg ) )
    {
        if( operation->ctx.tls12_prf.seed != NULL )
        {
            mbedtls_platform_zeroize( operation->ctx.tls12_prf.seed,
                                      operation->ctx.tls12_prf.seed_length );
            mbedtls_free( operation->ctx.tls12_prf.seed );
        }

        if( operation->ctx.tls12_prf.label != NULL )
        {
            mbedtls_platform_zeroize( operation->ctx.tls12_prf.label,
                                      operation->ctx.tls12_prf.label_length );
            mbedtls_free( operation->ctx.tls12_prf.label );
        }

        status = psa_hmac_abort_internal( &operation->ctx.tls12_prf.hmac );

        /* We leave the fields Ai and output_block to be erased safely by the
         * mbedtls_platform_zeroize() in the end of this function. */
    }
    else
#endif /* defined(MBEDTLS_PSA_BUILTIN_ALG_TLS12_PRF) ||
        * defined(MBEDTLS_PSA_BUILTIN_ALG_TLS12_PSK_TO_MS) */
    {
        status = PSA_ERROR_BAD_STATE;
    }
    mbedtls_platform_zeroize( operation, sizeof( *operation ) );
    return( status );
}

psa_status_t psa_key_derivation_get_capacity(const psa_key_derivation_operation_t *operation,
                                        size_t *capacity)
{
    if( operation->alg == 0 )
    {
        /* This is a blank key derivation operation. */
        return( PSA_ERROR_BAD_STATE );
    }

    *capacity = operation->capacity;
    return( PSA_SUCCESS );
}

psa_status_t psa_key_derivation_set_capacity( psa_key_derivation_operation_t *operation,
                                         size_t capacity )
{
    if( operation->alg == 0 )
        return( PSA_ERROR_BAD_STATE );
    if( capacity > operation->capacity )
        return( PSA_ERROR_INVALID_ARGUMENT );
    operation->capacity = capacity;
    return( PSA_SUCCESS );
}

#if defined(MBEDTLS_PSA_BUILTIN_ALG_HKDF)
/* Read some bytes from an HKDF-based operation. This performs a chunk
 * of the expand phase of the HKDF algorithm. */
static psa_status_t psa_key_derivation_hkdf_read( psa_hkdf_key_derivation_t *hkdf,
                                             psa_algorithm_t hash_alg,
                                             uint8_t *output,
                                             size_t output_length )
{
    uint8_t hash_length = PSA_HASH_LENGTH( hash_alg );
    psa_status_t status;

    if( hkdf->state < HKDF_STATE_KEYED || ! hkdf->info_set )
        return( PSA_ERROR_BAD_STATE );
    hkdf->state = HKDF_STATE_OUTPUT;

    while( output_length != 0 )
    {
        /* Copy what remains of the current block */
        uint8_t n = hash_length - hkdf->offset_in_block;
        if( n > output_length )
            n = (uint8_t) output_length;
        memcpy( output, hkdf->output_block + hkdf->offset_in_block, n );
        output += n;
        output_length -= n;
        hkdf->offset_in_block += n;
        if( output_length == 0 )
            break;
        /* We can't be wanting more output after block 0xff, otherwise
         * the capacity check in psa_key_derivation_output_bytes() would have
         * prevented this call. It could happen only if the operation
         * object was corrupted or if this function is called directly
         * inside the library. */
        if( hkdf->block_number == 0xff )
            return( PSA_ERROR_BAD_STATE );

        /* We need a new block */
        ++hkdf->block_number;
        hkdf->offset_in_block = 0;
        status = psa_hmac_setup_internal( &hkdf->hmac,
                                          hkdf->prk, hash_length,
                                          hash_alg );
        if( status != PSA_SUCCESS )
            return( status );
        if( hkdf->block_number != 1 )
        {
            status = psa_hash_update( &hkdf->hmac.hash_ctx,
                                      hkdf->output_block,
                                      hash_length );
            if( status != PSA_SUCCESS )
                return( status );
        }
        status = psa_hash_update( &hkdf->hmac.hash_ctx,
                                  hkdf->info,
                                  hkdf->info_length );
        if( status != PSA_SUCCESS )
            return( status );
        status = psa_hash_update( &hkdf->hmac.hash_ctx,
                                  &hkdf->block_number, 1 );
        if( status != PSA_SUCCESS )
            return( status );
        status = psa_hmac_finish_internal( &hkdf->hmac,
                                           hkdf->output_block,
                                           sizeof( hkdf->output_block ) );
        if( status != PSA_SUCCESS )
            return( status );
    }

    return( PSA_SUCCESS );
}
#endif /* MBEDTLS_PSA_BUILTIN_ALG_HKDF */

#if defined(MBEDTLS_PSA_BUILTIN_ALG_TLS12_PRF) || \
    defined(MBEDTLS_PSA_BUILTIN_ALG_TLS12_PSK_TO_MS)
static psa_status_t psa_key_derivation_tls12_prf_generate_next_block(
    psa_tls12_prf_key_derivation_t *tls12_prf,
    psa_algorithm_t alg )
{
    psa_algorithm_t hash_alg = PSA_ALG_HKDF_GET_HASH( alg );
    uint8_t hash_length = PSA_HASH_LENGTH( hash_alg );
    psa_hash_operation_t backup = PSA_HASH_OPERATION_INIT;
    psa_status_t status, cleanup_status;

    /* We can't be wanting more output after block 0xff, otherwise
     * the capacity check in psa_key_derivation_output_bytes() would have
     * prevented this call. It could happen only if the operation
     * object was corrupted or if this function is called directly
     * inside the library. */
    if( tls12_prf->block_number == 0xff )
        return( PSA_ERROR_CORRUPTION_DETECTED );

    /* We need a new block */
    ++tls12_prf->block_number;
    tls12_prf->left_in_block = hash_length;

    /* Recall the definition of the TLS-1.2-PRF from RFC 5246:
     *
     * PRF(secret, label, seed) = P_<hash>(secret, label + seed)
     *
     * P_hash(secret, seed) = HMAC_hash(secret, A(1) + seed) +
     *                        HMAC_hash(secret, A(2) + seed) +
     *                        HMAC_hash(secret, A(3) + seed) + ...
     *
     * A(0) = seed
     * A(i) = HMAC_hash(secret, A(i-1))
     *
     * The `psa_tls12_prf_key_derivation` structure saves the block
     * `HMAC_hash(secret, A(i) + seed)` from which the output
     * is currently extracted as `output_block` and where i is
     * `block_number`.
     */

    /* Save the hash context before using it, to preserve the hash state with
     * only the inner padding in it. We need this, because inner padding depends
     * on the key (secret in the RFC's terminology). */
    status = psa_hash_clone( &tls12_prf->hmac.hash_ctx, &backup );
    if( status != PSA_SUCCESS )
        goto cleanup;

    /* Calculate A(i) where i = tls12_prf->block_number. */
    if( tls12_prf->block_number == 1 )
    {
        /* A(1) = HMAC_hash(secret, A(0)), where A(0) = seed. (The RFC overloads
         * the variable seed and in this instance means it in the context of the
         * P_hash function, where seed = label + seed.) */
        status = psa_hash_update( &tls12_prf->hmac.hash_ctx,
                                  tls12_prf->label, tls12_prf->label_length );
        if( status != PSA_SUCCESS )
            goto cleanup;
        status = psa_hash_update( &tls12_prf->hmac.hash_ctx,
                                  tls12_prf->seed, tls12_prf->seed_length );
        if( status != PSA_SUCCESS )
            goto cleanup;
    }
    else
    {
        /* A(i) = HMAC_hash(secret, A(i-1)) */
        status = psa_hash_update( &tls12_prf->hmac.hash_ctx,
                                  tls12_prf->Ai, hash_length );
        if( status != PSA_SUCCESS )
            goto cleanup;
    }

    status = psa_hmac_finish_internal( &tls12_prf->hmac,
                                       tls12_prf->Ai, hash_length );
    if( status != PSA_SUCCESS )
        goto cleanup;
    status = psa_hash_clone( &backup, &tls12_prf->hmac.hash_ctx );
    if( status != PSA_SUCCESS )
        goto cleanup;

    /* Calculate HMAC_hash(secret, A(i) + label + seed). */
    status = psa_hash_update( &tls12_prf->hmac.hash_ctx,
                              tls12_prf->Ai, hash_length );
    if( status != PSA_SUCCESS )
        goto cleanup;
    status = psa_hash_update( &tls12_prf->hmac.hash_ctx,
                              tls12_prf->label, tls12_prf->label_length );
    if( status != PSA_SUCCESS )
        goto cleanup;
    status = psa_hash_update( &tls12_prf->hmac.hash_ctx,
                              tls12_prf->seed, tls12_prf->seed_length );
    if( status != PSA_SUCCESS )
        goto cleanup;
    status = psa_hmac_finish_internal( &tls12_prf->hmac,
                                       tls12_prf->output_block, hash_length );
    if( status != PSA_SUCCESS )
        goto cleanup;
    status = psa_hash_clone( &backup, &tls12_prf->hmac.hash_ctx );
    if( status != PSA_SUCCESS )
        goto cleanup;


cleanup:

    cleanup_status = psa_hash_abort( &backup );
    if( status == PSA_SUCCESS && cleanup_status != PSA_SUCCESS )
        status = cleanup_status;

    return( status );
}

static psa_status_t psa_key_derivation_tls12_prf_read(
    psa_tls12_prf_key_derivation_t *tls12_prf,
    psa_algorithm_t alg,
    uint8_t *output,
    size_t output_length )
{
    psa_algorithm_t hash_alg = PSA_ALG_TLS12_PRF_GET_HASH( alg );
    uint8_t hash_length = PSA_HASH_LENGTH( hash_alg );
    psa_status_t status;
    uint8_t offset, length;

    while( output_length != 0 )
    {
        /* Check if we have fully processed the current block. */
        if( tls12_prf->left_in_block == 0 )
        {
            status = psa_key_derivation_tls12_prf_generate_next_block( tls12_prf,
                                                                       alg );
            if( status != PSA_SUCCESS )
                return( status );

            continue;
        }

        if( tls12_prf->left_in_block > output_length )
            length = (uint8_t) output_length;
        else
            length = tls12_prf->left_in_block;

        offset = hash_length - tls12_prf->left_in_block;
        memcpy( output, tls12_prf->output_block + offset, length );
        output += length;
        output_length -= length;
        tls12_prf->left_in_block -= length;
    }

    return( PSA_SUCCESS );
}
#endif /* MBEDTLS_PSA_BUILTIN_ALG_TLS12_PRF ||
        * MBEDTLS_PSA_BUILTIN_ALG_TLS12_PSK_TO_MS */

psa_status_t psa_key_derivation_output_bytes(
    psa_key_derivation_operation_t *operation,
    uint8_t *output,
    size_t output_length )
{
    psa_status_t status;
    psa_algorithm_t kdf_alg = psa_key_derivation_get_kdf_alg( operation );

    if( operation->alg == 0 )
    {
        /* This is a blank operation. */
        return( PSA_ERROR_BAD_STATE );
    }

    if( output_length > operation->capacity )
    {
        operation->capacity = 0;
        /* Go through the error path to wipe all confidential data now
         * that the operation object is useless. */
        status = PSA_ERROR_INSUFFICIENT_DATA;
        goto exit;
    }
    if( output_length == 0 && operation->capacity == 0 )
    {
        /* Edge case: this is a finished operation, and 0 bytes
         * were requested. The right error in this case could
         * be either INSUFFICIENT_CAPACITY or BAD_STATE. Return
         * INSUFFICIENT_CAPACITY, which is right for a finished
         * operation, for consistency with the case when
         * output_length > 0. */
        return( PSA_ERROR_INSUFFICIENT_DATA );
    }
    operation->capacity -= output_length;

#if defined(MBEDTLS_PSA_BUILTIN_ALG_HKDF)
    if( PSA_ALG_IS_HKDF( kdf_alg ) )
    {
        psa_algorithm_t hash_alg = PSA_ALG_HKDF_GET_HASH( kdf_alg );
        status = psa_key_derivation_hkdf_read( &operation->ctx.hkdf, hash_alg,
                                          output, output_length );
    }
    else
#endif /* MBEDTLS_PSA_BUILTIN_ALG_HKDF */
#if defined(MBEDTLS_PSA_BUILTIN_ALG_TLS12_PRF) || \
    defined(MBEDTLS_PSA_BUILTIN_ALG_TLS12_PSK_TO_MS)
    if( PSA_ALG_IS_TLS12_PRF( kdf_alg ) ||
        PSA_ALG_IS_TLS12_PSK_TO_MS( kdf_alg ) )
    {
        status = psa_key_derivation_tls12_prf_read( &operation->ctx.tls12_prf,
                                               kdf_alg, output,
                                               output_length );
    }
    else
#endif /* MBEDTLS_PSA_BUILTIN_ALG_TLS12_PRF ||
        * MBEDTLS_PSA_BUILTIN_ALG_TLS12_PSK_TO_MS */
    {
        (void) kdf_alg;
        return( PSA_ERROR_BAD_STATE );
    }

exit:
    if( status != PSA_SUCCESS )
    {
        /* Preserve the algorithm upon errors, but clear all sensitive state.
         * This allows us to differentiate between exhausted operations and
         * blank operations, so we can return PSA_ERROR_BAD_STATE on blank
         * operations. */
        psa_algorithm_t alg = operation->alg;
        psa_key_derivation_abort( operation );
        operation->alg = alg;
        memset( output, '!', output_length );
    }
    return( status );
}

#if defined(MBEDTLS_PSA_BUILTIN_KEY_TYPE_DES)
static void psa_des_set_key_parity( uint8_t *data, size_t data_size )
{
    if( data_size >= 8 )
        mbedtls_des_key_set_parity( data );
    if( data_size >= 16 )
        mbedtls_des_key_set_parity( data + 8 );
    if( data_size >= 24 )
        mbedtls_des_key_set_parity( data + 16 );
}
#endif /* MBEDTLS_PSA_BUILTIN_KEY_TYPE_DES */

static psa_status_t psa_generate_derived_key_internal(
    psa_key_slot_t *slot,
    size_t bits,
    psa_key_derivation_operation_t *operation )
{
    uint8_t *data = NULL;
    size_t bytes = PSA_BITS_TO_BYTES( bits );
    psa_status_t status;

    if( ! key_type_is_raw_bytes( slot->attr.type ) )
        return( PSA_ERROR_INVALID_ARGUMENT );
    if( bits % 8 != 0 )
        return( PSA_ERROR_INVALID_ARGUMENT );
    data = mbedtls_calloc( 1, bytes );
    if( data == NULL )
        return( PSA_ERROR_INSUFFICIENT_MEMORY );

    status = psa_key_derivation_output_bytes( operation, data, bytes );
    if( status != PSA_SUCCESS )
        goto exit;
#if defined(MBEDTLS_PSA_BUILTIN_KEY_TYPE_DES)
    if( slot->attr.type == PSA_KEY_TYPE_DES )
        psa_des_set_key_parity( data, bytes );
#endif /* MBEDTLS_PSA_BUILTIN_KEY_TYPE_DES */

    status = psa_allocate_buffer_to_slot( slot, bytes );
    if( status != PSA_SUCCESS )
        goto exit;

    slot->attr.bits = (psa_key_bits_t) bits;
    psa_key_attributes_t attributes = {
      .core = slot->attr
    };

    status = psa_driver_wrapper_import_key( &attributes,
                                            data, bytes,
                                            slot->key.data,
                                            slot->key.bytes,
                                            &slot->key.bytes, &bits );
    if( bits != slot->attr.bits )
        status = PSA_ERROR_INVALID_ARGUMENT;

exit:
    mbedtls_free( data );
    return( status );
}

psa_status_t psa_key_derivation_output_key( const psa_key_attributes_t *attributes,
                                       psa_key_derivation_operation_t *operation,
                                       mbedtls_svc_key_id_t *key )
{
    psa_status_t status;
    psa_key_slot_t *slot = NULL;
    psa_se_drv_table_entry_t *driver = NULL;

    *key = MBEDTLS_SVC_KEY_ID_INIT;

    /* Reject any attempt to create a zero-length key so that we don't
     * risk tripping up later, e.g. on a malloc(0) that returns NULL. */
    if( psa_get_key_bits( attributes ) == 0 )
        return( PSA_ERROR_INVALID_ARGUMENT );

    if( ! operation->can_output_key )
        return( PSA_ERROR_NOT_PERMITTED );

    status = psa_start_key_creation( PSA_KEY_CREATION_DERIVE, attributes,
                                     &slot, &driver );
#if defined(MBEDTLS_PSA_CRYPTO_SE_C)
    if( driver != NULL )
    {
        /* Deriving a key in a secure element is not implemented yet. */
        status = PSA_ERROR_NOT_SUPPORTED;
    }
#endif /* MBEDTLS_PSA_CRYPTO_SE_C */
    if( status == PSA_SUCCESS )
    {
        status = psa_generate_derived_key_internal( slot,
                                                    attributes->core.bits,
                                                    operation );
    }
    if( status == PSA_SUCCESS )
        status = psa_finish_key_creation( slot, driver, key );
    if( status != PSA_SUCCESS )
        psa_fail_key_creation( slot, driver );

    return( status );
}



/****************************************************************/
/* Key derivation */
/****************************************************************/

#if defined(AT_LEAST_ONE_BUILTIN_KDF)
static psa_status_t psa_key_derivation_setup_kdf(
    psa_key_derivation_operation_t *operation,
    psa_algorithm_t kdf_alg )
{
    int is_kdf_alg_supported;

    /* Make sure that operation->ctx is properly zero-initialised. (Macro
     * initialisers for this union leave some bytes unspecified.) */
    memset( &operation->ctx, 0, sizeof( operation->ctx ) );

    /* Make sure that kdf_alg is a supported key derivation algorithm. */
#if defined(MBEDTLS_PSA_BUILTIN_ALG_HKDF)
    if( PSA_ALG_IS_HKDF( kdf_alg ) )
        is_kdf_alg_supported = 1;
    else
#endif
#if defined(MBEDTLS_PSA_BUILTIN_ALG_TLS12_PRF)
    if( PSA_ALG_IS_TLS12_PRF( kdf_alg ) )
        is_kdf_alg_supported = 1;
    else
#endif
#if defined(MBEDTLS_PSA_BUILTIN_ALG_TLS12_PSK_TO_MS)
    if( PSA_ALG_IS_TLS12_PSK_TO_MS( kdf_alg ) )
        is_kdf_alg_supported = 1;
    else
#endif
    is_kdf_alg_supported = 0;

    if( is_kdf_alg_supported )
    {
        psa_algorithm_t hash_alg = PSA_ALG_HKDF_GET_HASH( kdf_alg );
        size_t hash_size = PSA_HASH_LENGTH( hash_alg );
        if( hash_size == 0 )
            return( PSA_ERROR_NOT_SUPPORTED );
        if( ( PSA_ALG_IS_TLS12_PRF( kdf_alg ) ||
              PSA_ALG_IS_TLS12_PSK_TO_MS( kdf_alg ) ) &&
            ! ( hash_alg == PSA_ALG_SHA_256 || hash_alg == PSA_ALG_SHA_384 ) )
        {
            return( PSA_ERROR_NOT_SUPPORTED );
        }
        operation->capacity = 255 * hash_size;
        return( PSA_SUCCESS );
    }

    return( PSA_ERROR_NOT_SUPPORTED );
}
#endif /* AT_LEAST_ONE_BUILTIN_KDF */

psa_status_t psa_key_derivation_setup( psa_key_derivation_operation_t *operation,
                                       psa_algorithm_t alg )
{
    psa_status_t status;

    if( operation->alg != 0 )
        return( PSA_ERROR_BAD_STATE );

    if( PSA_ALG_IS_RAW_KEY_AGREEMENT( alg ) )
        return( PSA_ERROR_INVALID_ARGUMENT );
    else if( PSA_ALG_IS_KEY_AGREEMENT( alg ) )
    {
#if defined(AT_LEAST_ONE_BUILTIN_KDF)
        psa_algorithm_t kdf_alg = PSA_ALG_KEY_AGREEMENT_GET_KDF( alg );
        status = psa_key_derivation_setup_kdf( operation, kdf_alg );
#else
        return( PSA_ERROR_NOT_SUPPORTED );
#endif /* AT_LEAST_ONE_BUILTIN_KDF */
    }
    else if( PSA_ALG_IS_KEY_DERIVATION( alg ) )
    {
#if defined(AT_LEAST_ONE_BUILTIN_KDF)
        status = psa_key_derivation_setup_kdf( operation, alg );
#else
        return( PSA_ERROR_NOT_SUPPORTED );
#endif /* AT_LEAST_ONE_BUILTIN_KDF */
    }
    else
        return( PSA_ERROR_INVALID_ARGUMENT );

    if( status == PSA_SUCCESS )
        operation->alg = alg;
    return( status );
}

#if defined(MBEDTLS_PSA_BUILTIN_ALG_HKDF)
static psa_status_t psa_hkdf_input( psa_hkdf_key_derivation_t *hkdf,
                                    psa_algorithm_t hash_alg,
                                    psa_key_derivation_step_t step,
                                    const uint8_t *data,
                                    size_t data_length )
{
    psa_status_t status;
    switch( step )
    {
        case PSA_KEY_DERIVATION_INPUT_SALT:
            if( hkdf->state != HKDF_STATE_INIT )
                return( PSA_ERROR_BAD_STATE );
            status = psa_hmac_setup_internal( &hkdf->hmac,
                                              data, data_length,
                                              hash_alg );
            if( status != PSA_SUCCESS )
                return( status );
            hkdf->state = HKDF_STATE_STARTED;
            return( PSA_SUCCESS );
        case PSA_KEY_DERIVATION_INPUT_SECRET:
            /* If no salt was provided, use an empty salt. */
            if( hkdf->state == HKDF_STATE_INIT )
            {
                status = psa_hmac_setup_internal( &hkdf->hmac,
                                                  NULL, 0,
                                                  hash_alg );
                if( status != PSA_SUCCESS )
                    return( status );
                hkdf->state = HKDF_STATE_STARTED;
            }
            if( hkdf->state != HKDF_STATE_STARTED )
                return( PSA_ERROR_BAD_STATE );
            status = psa_hash_update( &hkdf->hmac.hash_ctx,
                                      data, data_length );
            if( status != PSA_SUCCESS )
                return( status );
            status = psa_hmac_finish_internal( &hkdf->hmac,
                                               hkdf->prk,
                                               sizeof( hkdf->prk ) );
            if( status != PSA_SUCCESS )
                return( status );
            hkdf->offset_in_block = PSA_HASH_LENGTH( hash_alg );
            hkdf->block_number = 0;
            hkdf->state = HKDF_STATE_KEYED;
            return( PSA_SUCCESS );
        case PSA_KEY_DERIVATION_INPUT_INFO:
            if( hkdf->state == HKDF_STATE_OUTPUT )
                return( PSA_ERROR_BAD_STATE );
            if( hkdf->info_set )
                return( PSA_ERROR_BAD_STATE );
            hkdf->info_length = data_length;
            if( data_length != 0 )
            {
                hkdf->info = mbedtls_calloc( 1, data_length );
                if( hkdf->info == NULL )
                    return( PSA_ERROR_INSUFFICIENT_MEMORY );
                memcpy( hkdf->info, data, data_length );
            }
            hkdf->info_set = 1;
            return( PSA_SUCCESS );
        default:
            return( PSA_ERROR_INVALID_ARGUMENT );
    }
}
#endif /* MBEDTLS_PSA_BUILTIN_ALG_HKDF */

#if defined(MBEDTLS_PSA_BUILTIN_ALG_TLS12_PRF) || \
    defined(MBEDTLS_PSA_BUILTIN_ALG_TLS12_PSK_TO_MS)
static psa_status_t psa_tls12_prf_set_seed( psa_tls12_prf_key_derivation_t *prf,
                                            const uint8_t *data,
                                            size_t data_length )
{
    if( prf->state != PSA_TLS12_PRF_STATE_INIT )
        return( PSA_ERROR_BAD_STATE );

    if( data_length != 0 )
    {
        prf->seed = mbedtls_calloc( 1, data_length );
        if( prf->seed == NULL )
            return( PSA_ERROR_INSUFFICIENT_MEMORY );

        memcpy( prf->seed, data, data_length );
        prf->seed_length = data_length;
    }

    prf->state = PSA_TLS12_PRF_STATE_SEED_SET;

    return( PSA_SUCCESS );
}

static psa_status_t psa_tls12_prf_set_key( psa_tls12_prf_key_derivation_t *prf,
                                           psa_algorithm_t hash_alg,
                                           const uint8_t *data,
                                           size_t data_length )
{
    psa_status_t status;
    if( prf->state != PSA_TLS12_PRF_STATE_SEED_SET )
        return( PSA_ERROR_BAD_STATE );

    status = psa_hmac_setup_internal( &prf->hmac, data, data_length, hash_alg );
    if( status != PSA_SUCCESS )
        return( status );

    prf->state = PSA_TLS12_PRF_STATE_KEY_SET;

    return( PSA_SUCCESS );
}

static psa_status_t psa_tls12_prf_set_label( psa_tls12_prf_key_derivation_t *prf,
                                             const uint8_t *data,
                                             size_t data_length )
{
    if( prf->state != PSA_TLS12_PRF_STATE_KEY_SET )
        return( PSA_ERROR_BAD_STATE );

    if( data_length != 0 )
    {
        prf->label = mbedtls_calloc( 1, data_length );
        if( prf->label == NULL )
            return( PSA_ERROR_INSUFFICIENT_MEMORY );

        memcpy( prf->label, data, data_length );
        prf->label_length = data_length;
    }

    prf->state = PSA_TLS12_PRF_STATE_LABEL_SET;

    return( PSA_SUCCESS );
}

static psa_status_t psa_tls12_prf_input( psa_tls12_prf_key_derivation_t *prf,
                                         psa_algorithm_t hash_alg,
                                         psa_key_derivation_step_t step,
                                         const uint8_t *data,
                                         size_t data_length )
{
    switch( step )
    {
        case PSA_KEY_DERIVATION_INPUT_SEED:
            return( psa_tls12_prf_set_seed( prf, data, data_length ) );
        case PSA_KEY_DERIVATION_INPUT_SECRET:
            return( psa_tls12_prf_set_key( prf, hash_alg, data, data_length ) );
        case PSA_KEY_DERIVATION_INPUT_LABEL:
            return( psa_tls12_prf_set_label( prf, data, data_length ) );
        default:
            return( PSA_ERROR_INVALID_ARGUMENT );
    }
}
#endif /* MBEDTLS_PSA_BUILTIN_ALG_TLS12_PRF) ||
        * MBEDTLS_PSA_BUILTIN_ALG_TLS12_PSK_TO_MS */

#if defined(MBEDTLS_PSA_BUILTIN_ALG_TLS12_PSK_TO_MS)
static psa_status_t psa_tls12_prf_psk_to_ms_set_key(
    psa_tls12_prf_key_derivation_t *prf,
    psa_algorithm_t hash_alg,
    const uint8_t *data,
    size_t data_length )
{
    psa_status_t status;
    uint8_t pms[ 4 + 2 * PSA_TLS12_PSK_TO_MS_PSK_MAX_SIZE ];
    uint8_t *cur = pms;

    if( data_length > PSA_TLS12_PSK_TO_MS_PSK_MAX_SIZE )
        return( PSA_ERROR_INVALID_ARGUMENT );

    /* Quoting RFC 4279, Section 2:
     *
     * The premaster secret is formed as follows: if the PSK is N octets
     * long, concatenate a uint16 with the value N, N zero octets, a second
     * uint16 with the value N, and the PSK itself.
     */

    *cur++ = ( data_length >> 8 ) & 0xff;
    *cur++ = ( data_length >> 0 ) & 0xff;
    memset( cur, 0, data_length );
    cur += data_length;
    *cur++ = pms[0];
    *cur++ = pms[1];
    memcpy( cur, data, data_length );
    cur += data_length;

    status = psa_tls12_prf_set_key( prf, hash_alg, pms, cur - pms );

    mbedtls_platform_zeroize( pms, sizeof( pms ) );
    return( status );
}

static psa_status_t psa_tls12_prf_psk_to_ms_input(
    psa_tls12_prf_key_derivation_t *prf,
    psa_algorithm_t hash_alg,
    psa_key_derivation_step_t step,
    const uint8_t *data,
    size_t data_length )
{
    if( step == PSA_KEY_DERIVATION_INPUT_SECRET )
    {
        return( psa_tls12_prf_psk_to_ms_set_key( prf, hash_alg,
                                                 data, data_length ) );
    }

    return( psa_tls12_prf_input( prf, hash_alg, step, data, data_length ) );
}
#endif /* MBEDTLS_PSA_BUILTIN_ALG_TLS12_PSK_TO_MS */

/** Check whether the given key type is acceptable for the given
 * input step of a key derivation.
 *
 * Secret inputs must have the type #PSA_KEY_TYPE_DERIVE.
 * Non-secret inputs must have the type #PSA_KEY_TYPE_RAW_DATA.
 * Both secret and non-secret inputs can alternatively have the type
 * #PSA_KEY_TYPE_NONE, which is never the type of a key object, meaning
 * that the input was passed as a buffer rather than via a key object.
 */
static int psa_key_derivation_check_input_type(
    psa_key_derivation_step_t step,
    psa_key_type_t key_type )
{
    switch( step )
    {
        case PSA_KEY_DERIVATION_INPUT_SECRET:
            if( key_type == PSA_KEY_TYPE_DERIVE )
                return( PSA_SUCCESS );
            if( key_type == PSA_KEY_TYPE_NONE )
                return( PSA_SUCCESS );
            break;
        case PSA_KEY_DERIVATION_INPUT_LABEL:
        case PSA_KEY_DERIVATION_INPUT_SALT:
        case PSA_KEY_DERIVATION_INPUT_INFO:
        case PSA_KEY_DERIVATION_INPUT_SEED:
            if( key_type == PSA_KEY_TYPE_RAW_DATA )
                return( PSA_SUCCESS );
            if( key_type == PSA_KEY_TYPE_NONE )
                return( PSA_SUCCESS );
            break;
    }
    return( PSA_ERROR_INVALID_ARGUMENT );
}

static psa_status_t psa_key_derivation_input_internal(
    psa_key_derivation_operation_t *operation,
    psa_key_derivation_step_t step,
    psa_key_type_t key_type,
    const uint8_t *data,
    size_t data_length )
{
    psa_status_t status;
    psa_algorithm_t kdf_alg = psa_key_derivation_get_kdf_alg( operation );

    status = psa_key_derivation_check_input_type( step, key_type );
    if( status != PSA_SUCCESS )
        goto exit;

#if defined(MBEDTLS_PSA_BUILTIN_ALG_HKDF)
    if( PSA_ALG_IS_HKDF( kdf_alg ) )
    {
        status = psa_hkdf_input( &operation->ctx.hkdf,
                                 PSA_ALG_HKDF_GET_HASH( kdf_alg ),
                                 step, data, data_length );
    }
    else
#endif /* MBEDTLS_PSA_BUILTIN_ALG_HKDF */
#if defined(MBEDTLS_PSA_BUILTIN_ALG_TLS12_PRF)
    if( PSA_ALG_IS_TLS12_PRF( kdf_alg ) )
    {
        status = psa_tls12_prf_input( &operation->ctx.tls12_prf,
                                      PSA_ALG_HKDF_GET_HASH( kdf_alg ),
                                      step, data, data_length );
    }
    else
#endif /* MBEDTLS_PSA_BUILTIN_ALG_TLS12_PRF */
#if defined(MBEDTLS_PSA_BUILTIN_ALG_TLS12_PSK_TO_MS)
    if( PSA_ALG_IS_TLS12_PSK_TO_MS( kdf_alg ) )
    {
        status = psa_tls12_prf_psk_to_ms_input( &operation->ctx.tls12_prf,
                                                PSA_ALG_HKDF_GET_HASH( kdf_alg ),
                                                step, data, data_length );
    }
    else
#endif /* MBEDTLS_PSA_BUILTIN_ALG_TLS12_PSK_TO_MS */
    {
        /* This can't happen unless the operation object was not initialized */
        (void) data;
        (void) data_length;
        (void) kdf_alg;
        return( PSA_ERROR_BAD_STATE );
    }

exit:
    if( status != PSA_SUCCESS )
        psa_key_derivation_abort( operation );
    return( status );
}

psa_status_t psa_key_derivation_input_bytes(
    psa_key_derivation_operation_t *operation,
    psa_key_derivation_step_t step,
    const uint8_t *data,
    size_t data_length )
{
    return( psa_key_derivation_input_internal( operation, step,
                                               PSA_KEY_TYPE_NONE,
                                               data, data_length ) );
}

psa_status_t psa_key_derivation_input_key(
    psa_key_derivation_operation_t *operation,
    psa_key_derivation_step_t step,
    mbedtls_svc_key_id_t key )
{
    psa_status_t status = PSA_ERROR_CORRUPTION_DETECTED;
    psa_status_t unlock_status = PSA_ERROR_CORRUPTION_DETECTED;
    psa_key_slot_t *slot;

    status = psa_get_and_lock_transparent_key_slot_with_policy(
                 key, &slot, PSA_KEY_USAGE_DERIVE, operation->alg );
    if( status != PSA_SUCCESS )
    {
        psa_key_derivation_abort( operation );
        return( status );
    }

    /* Passing a key object as a SECRET input unlocks the permission
     * to output to a key object. */
    if( step == PSA_KEY_DERIVATION_INPUT_SECRET )
        operation->can_output_key = 1;

    status = psa_key_derivation_input_internal( operation,
                                                step, slot->attr.type,
                                                slot->key.data,
                                                slot->key.bytes );

    unlock_status = psa_unlock_key_slot( slot );

    return( ( status == PSA_SUCCESS ) ? unlock_status : status );
}



/****************************************************************/
/* Key agreement */
/****************************************************************/

#if defined(MBEDTLS_PSA_BUILTIN_ALG_ECDH)
static psa_status_t psa_key_agreement_ecdh( const uint8_t *peer_key,
                                            size_t peer_key_length,
                                            const mbedtls_ecp_keypair *our_key,
                                            uint8_t *shared_secret,
                                            size_t shared_secret_size,
                                            size_t *shared_secret_length )
{
    mbedtls_ecp_keypair *their_key = NULL;
    mbedtls_ecdh_context ecdh;
    psa_status_t status;
    size_t bits = 0;
    psa_ecc_family_t curve = mbedtls_ecc_group_to_psa( our_key->grp.id, &bits );
    mbedtls_ecdh_init( &ecdh );

    status = mbedtls_psa_ecp_load_representation(
                 PSA_KEY_TYPE_ECC_PUBLIC_KEY(curve),
                 bits,
                 peer_key,
                 peer_key_length,
                 &their_key );
    if( status != PSA_SUCCESS )
        goto exit;

    status = mbedtls_to_psa_error(
        mbedtls_ecdh_get_params( &ecdh, their_key, MBEDTLS_ECDH_THEIRS ) );
    if( status != PSA_SUCCESS )
        goto exit;
    status = mbedtls_to_psa_error(
        mbedtls_ecdh_get_params( &ecdh, our_key, MBEDTLS_ECDH_OURS ) );
    if( status != PSA_SUCCESS )
        goto exit;

    status = mbedtls_to_psa_error(
        mbedtls_ecdh_calc_secret( &ecdh,
                                  shared_secret_length,
                                  shared_secret, shared_secret_size,
                                  mbedtls_psa_get_random,
                                  MBEDTLS_PSA_RANDOM_STATE ) );
    if( status != PSA_SUCCESS )
        goto exit;
    if( PSA_BITS_TO_BYTES( bits ) != *shared_secret_length )
        status = PSA_ERROR_CORRUPTION_DETECTED;

exit:
    if( status != PSA_SUCCESS )
        mbedtls_platform_zeroize( shared_secret, shared_secret_size );
    mbedtls_ecdh_free( &ecdh );
    mbedtls_ecp_keypair_free( their_key );
    mbedtls_free( their_key );

    return( status );
}
#endif /* MBEDTLS_PSA_BUILTIN_ALG_ECDH */

#define PSA_KEY_AGREEMENT_MAX_SHARED_SECRET_SIZE MBEDTLS_ECP_MAX_BYTES

static psa_status_t psa_key_agreement_raw_internal( psa_algorithm_t alg,
                                                    psa_key_slot_t *private_key,
                                                    const uint8_t *peer_key,
                                                    size_t peer_key_length,
                                                    uint8_t *shared_secret,
                                                    size_t shared_secret_size,
                                                    size_t *shared_secret_length )
{
    switch( alg )
    {
#if defined(MBEDTLS_PSA_BUILTIN_ALG_ECDH)
        case PSA_ALG_ECDH:
            if( ! PSA_KEY_TYPE_IS_ECC_KEY_PAIR( private_key->attr.type ) )
                return( PSA_ERROR_INVALID_ARGUMENT );
            mbedtls_ecp_keypair *ecp = NULL;
            psa_status_t status = mbedtls_psa_ecp_load_representation(
                                      private_key->attr.type,
                                      private_key->attr.bits,
                                      private_key->key.data,
                                      private_key->key.bytes,
                                      &ecp );
            if( status != PSA_SUCCESS )
                return( status );
            status = psa_key_agreement_ecdh( peer_key, peer_key_length,
                                             ecp,
                                             shared_secret, shared_secret_size,
                                             shared_secret_length );
            mbedtls_ecp_keypair_free( ecp );
            mbedtls_free( ecp );
            return( status );
#endif /* MBEDTLS_PSA_BUILTIN_ALG_ECDH */
        default:
            (void) private_key;
            (void) peer_key;
            (void) peer_key_length;
            (void) shared_secret;
            (void) shared_secret_size;
            (void) shared_secret_length;
            return( PSA_ERROR_NOT_SUPPORTED );
    }
}

/* Note that if this function fails, you must call psa_key_derivation_abort()
 * to potentially free embedded data structures and wipe confidential data.
 */
static psa_status_t psa_key_agreement_internal( psa_key_derivation_operation_t *operation,
                                                psa_key_derivation_step_t step,
                                                psa_key_slot_t *private_key,
                                                const uint8_t *peer_key,
                                                size_t peer_key_length )
{
    psa_status_t status;
    uint8_t shared_secret[PSA_KEY_AGREEMENT_MAX_SHARED_SECRET_SIZE];
    size_t shared_secret_length = 0;
    psa_algorithm_t ka_alg = PSA_ALG_KEY_AGREEMENT_GET_BASE( operation->alg );

    /* Step 1: run the secret agreement algorithm to generate the shared
     * secret. */
    status = psa_key_agreement_raw_internal( ka_alg,
                                             private_key,
                                             peer_key, peer_key_length,
                                             shared_secret,
                                             sizeof( shared_secret ),
                                             &shared_secret_length );
    if( status != PSA_SUCCESS )
        goto exit;

    /* Step 2: set up the key derivation to generate key material from
     * the shared secret. A shared secret is permitted wherever a key
     * of type DERIVE is permitted. */
    status = psa_key_derivation_input_internal( operation, step,
                                                PSA_KEY_TYPE_DERIVE,
                                                shared_secret,
                                                shared_secret_length );
exit:
    mbedtls_platform_zeroize( shared_secret, shared_secret_length );
    return( status );
}

psa_status_t psa_key_derivation_key_agreement( psa_key_derivation_operation_t *operation,
                                               psa_key_derivation_step_t step,
                                               mbedtls_svc_key_id_t private_key,
                                               const uint8_t *peer_key,
                                               size_t peer_key_length )
{
    psa_status_t status = PSA_ERROR_CORRUPTION_DETECTED;
    psa_status_t unlock_status = PSA_ERROR_CORRUPTION_DETECTED;
    psa_key_slot_t *slot;

    if( ! PSA_ALG_IS_KEY_AGREEMENT( operation->alg ) )
        return( PSA_ERROR_INVALID_ARGUMENT );
    status = psa_get_and_lock_transparent_key_slot_with_policy(
                 private_key, &slot, PSA_KEY_USAGE_DERIVE, operation->alg );
    if( status != PSA_SUCCESS )
        return( status );
    status = psa_key_agreement_internal( operation, step,
                                         slot,
                                         peer_key, peer_key_length );
    if( status != PSA_SUCCESS )
        psa_key_derivation_abort( operation );
    else
    {
        /* If a private key has been added as SECRET, we allow the derived
         * key material to be used as a key in PSA Crypto. */
        if( step == PSA_KEY_DERIVATION_INPUT_SECRET )
            operation->can_output_key = 1;
    }

    unlock_status = psa_unlock_key_slot( slot );

    return( ( status == PSA_SUCCESS ) ? unlock_status : status );
}

psa_status_t psa_raw_key_agreement( psa_algorithm_t alg,
                                    mbedtls_svc_key_id_t private_key,
                                    const uint8_t *peer_key,
                                    size_t peer_key_length,
                                    uint8_t *output,
                                    size_t output_size,
                                    size_t *output_length )
{
    psa_status_t status = PSA_ERROR_CORRUPTION_DETECTED;
    psa_status_t unlock_status = PSA_ERROR_CORRUPTION_DETECTED;
    psa_key_slot_t *slot = NULL;

    if( ! PSA_ALG_IS_KEY_AGREEMENT( alg ) )
    {
        status = PSA_ERROR_INVALID_ARGUMENT;
        goto exit;
    }
    status = psa_get_and_lock_transparent_key_slot_with_policy(
                 private_key, &slot, PSA_KEY_USAGE_DERIVE, alg );
    if( status != PSA_SUCCESS )
        goto exit;

    status = psa_key_agreement_raw_internal( alg, slot,
                                             peer_key, peer_key_length,
                                             output, output_size,
                                             output_length );

exit:
    if( status != PSA_SUCCESS )
    {
        /* If an error happens and is not handled properly, the output
         * may be used as a key to protect sensitive data. Arrange for such
         * a key to be random, which is likely to result in decryption or
         * verification errors. This is better than filling the buffer with
         * some constant data such as zeros, which would result in the data
         * being protected with a reproducible, easily knowable key.
         */
        psa_generate_random( output, output_size );
        *output_length = output_size;
    }

    unlock_status = psa_unlock_key_slot( slot );

    return( ( status == PSA_SUCCESS ) ? unlock_status : status );
}



/****************************************************************/
/* Random generation */
/****************************************************************/

/** Initialize the PSA random generator.
 */
static void mbedtls_psa_random_init( mbedtls_psa_random_context_t *rng )
{
#if defined(MBEDTLS_PSA_CRYPTO_EXTERNAL_RNG)
    memset( rng, 0, sizeof( *rng ) );
#else /* MBEDTLS_PSA_CRYPTO_EXTERNAL_RNG */

    /* Set default configuration if
     * mbedtls_psa_crypto_configure_entropy_sources() hasn't been called. */
    if( rng->entropy_init == NULL )
        rng->entropy_init = mbedtls_entropy_init;
    if( rng->entropy_free == NULL )
        rng->entropy_free = mbedtls_entropy_free;

    rng->entropy_init( &rng->entropy );
#if defined(MBEDTLS_PSA_INJECT_ENTROPY) && \
    defined(MBEDTLS_NO_DEFAULT_ENTROPY_SOURCES)
    /* The PSA entropy injection feature depends on using NV seed as an entropy
     * source. Add NV seed as an entropy source for PSA entropy injection. */
    mbedtls_entropy_add_source( &rng->entropy,
                                mbedtls_nv_seed_poll, NULL,
                                MBEDTLS_ENTROPY_BLOCK_SIZE,
                                MBEDTLS_ENTROPY_SOURCE_STRONG );
#endif

    mbedtls_psa_drbg_init( MBEDTLS_PSA_RANDOM_STATE );
#endif /* MBEDTLS_PSA_CRYPTO_EXTERNAL_RNG */
}

/** Deinitialize the PSA random generator.
 */
static void mbedtls_psa_random_free( mbedtls_psa_random_context_t *rng )
{
#if defined(MBEDTLS_PSA_CRYPTO_EXTERNAL_RNG)
    memset( rng, 0, sizeof( *rng ) );
#else /* MBEDTLS_PSA_CRYPTO_EXTERNAL_RNG */
    mbedtls_psa_drbg_free( MBEDTLS_PSA_RANDOM_STATE );
    rng->entropy_free( &rng->entropy );
#endif /* MBEDTLS_PSA_CRYPTO_EXTERNAL_RNG */
}

/** Seed the PSA random generator.
 */
static psa_status_t mbedtls_psa_random_seed( mbedtls_psa_random_context_t *rng )
{
#if defined(MBEDTLS_PSA_CRYPTO_EXTERNAL_RNG)
    /* Do nothing: the external RNG seeds itself. */
    (void) rng;
    return( PSA_SUCCESS );
#else /* MBEDTLS_PSA_CRYPTO_EXTERNAL_RNG */
    const unsigned char drbg_seed[] = "PSA";
    int ret = mbedtls_psa_drbg_seed( &rng->entropy,
                                     drbg_seed, sizeof( drbg_seed ) - 1 );
    return mbedtls_to_psa_error( ret );
#endif /* MBEDTLS_PSA_CRYPTO_EXTERNAL_RNG */
}

psa_status_t psa_generate_random( uint8_t *output,
                                  size_t output_size )
{
    GUARD_MODULE_INITIALIZED;

#if defined(MBEDTLS_PSA_CRYPTO_EXTERNAL_RNG)

    size_t output_length = 0;
    psa_status_t status = mbedtls_psa_external_get_random( &global_data.rng,
                                                           output, output_size,
                                                           &output_length );
    if( status != PSA_SUCCESS )
        return( status );
    /* Breaking up a request into smaller chunks is currently not supported
     * for the extrernal RNG interface. */
    if( output_length != output_size )
        return( PSA_ERROR_INSUFFICIENT_ENTROPY );
    return( PSA_SUCCESS );

#else /* MBEDTLS_PSA_CRYPTO_EXTERNAL_RNG */

    while( output_size > 0 )
    {
        size_t request_size =
            ( output_size > MBEDTLS_PSA_RANDOM_MAX_REQUEST ?
              MBEDTLS_PSA_RANDOM_MAX_REQUEST :
              output_size );
        int ret = mbedtls_psa_get_random( MBEDTLS_PSA_RANDOM_STATE,
                                          output, request_size );
        if( ret != 0 )
            return( mbedtls_to_psa_error( ret ) );
        output_size -= request_size;
        output += request_size;
    }
    return( PSA_SUCCESS );
#endif /* MBEDTLS_PSA_CRYPTO_EXTERNAL_RNG */
}

/* Wrapper function allowing the classic API to use the PSA RNG.
 *
 * `mbedtls_psa_get_random(MBEDTLS_PSA_RANDOM_STATE, ...)` calls
 * `psa_generate_random(...)`. The state parameter is ignored since the
 * PSA API doesn't support passing an explicit state.
 *
 * In the non-external case, psa_generate_random() calls an
 * `mbedtls_xxx_drbg_random` function which has exactly the same signature
 * and semantics as mbedtls_psa_get_random(). As an optimization,
 * instead of doing this back-and-forth between the PSA API and the
 * classic API, psa_crypto_random_impl.h defines `mbedtls_psa_get_random`
 * as a constant function pointer to `mbedtls_xxx_drbg_random`.
 */
#if defined (MBEDTLS_PSA_CRYPTO_EXTERNAL_RNG)
int mbedtls_psa_get_random( void *p_rng,
                            unsigned char *output,
                            size_t output_size )
{
    /* This function takes a pointer to the RNG state because that's what
     * classic mbedtls functions using an RNG expect. The PSA RNG manages
     * its own state internally and doesn't let the caller access that state.
     * So we just ignore the state parameter, and in practice we'll pass
     * NULL. */
    (void) p_rng;
    psa_status_t status = psa_generate_random( output, output_size );
    if( status == PSA_SUCCESS )
        return( 0 );
    else
        return( MBEDTLS_ERR_ENTROPY_SOURCE_FAILED );
}
#endif /* MBEDTLS_PSA_CRYPTO_EXTERNAL_RNG */

#if defined(MBEDTLS_PSA_INJECT_ENTROPY)
#include "mbedtls/entropy_poll.h"

psa_status_t mbedtls_psa_inject_entropy( const uint8_t *seed,
                                         size_t seed_size )
{
    if( global_data.initialized )
        return( PSA_ERROR_NOT_PERMITTED );

    if( ( ( seed_size < MBEDTLS_ENTROPY_MIN_PLATFORM ) ||
          ( seed_size < MBEDTLS_ENTROPY_BLOCK_SIZE ) ) ||
          ( seed_size > MBEDTLS_ENTROPY_MAX_SEED_SIZE ) )
            return( PSA_ERROR_INVALID_ARGUMENT );

    return( mbedtls_psa_storage_inject_entropy( seed, seed_size ) );
}
#endif /* MBEDTLS_PSA_INJECT_ENTROPY */

/** Validate the key type and size for key generation
 *
 * \param  type  The key type
 * \param  bits  The number of bits of the key
 *
 * \retval #PSA_SUCCESS
 *         The key type and size are valid.
 * \retval #PSA_ERROR_INVALID_ARGUMENT
 *         The size in bits of the key is not valid.
 * \retval #PSA_ERROR_NOT_SUPPORTED
 *         The type and/or the size in bits of the key or the combination of
 *         the two is not supported.
 */
static psa_status_t psa_validate_key_type_and_size_for_key_generation(
    psa_key_type_t type, size_t bits )
{
    psa_status_t status = PSA_ERROR_CORRUPTION_DETECTED;

    if( key_type_is_raw_bytes( type ) )
    {
        status = validate_unstructured_key_bit_size( type, bits );
        if( status != PSA_SUCCESS )
            return( status );
    }
    else
#if defined(PSA_WANT_KEY_TYPE_RSA_KEY_PAIR)
    if( PSA_KEY_TYPE_IS_RSA( type ) && PSA_KEY_TYPE_IS_KEY_PAIR( type ) )
    {
        if( bits > PSA_VENDOR_RSA_MAX_KEY_BITS )
            return( PSA_ERROR_NOT_SUPPORTED );

        /* Accept only byte-aligned keys, for the same reasons as
         * in psa_import_rsa_key(). */
        if( bits % 8 != 0 )
            return( PSA_ERROR_NOT_SUPPORTED );
    }
    else
#endif /* defined(PSA_WANT_KEY_TYPE_RSA_KEY_PAIR) */

#if defined(PSA_WANT_KEY_TYPE_ECC_KEY_PAIR)
    if( PSA_KEY_TYPE_IS_ECC( type ) && PSA_KEY_TYPE_IS_KEY_PAIR( type ) )
    {
        /* To avoid empty block, return successfully here. */
        return( PSA_SUCCESS );
    }
    else
#endif /* defined(PSA_WANT_KEY_TYPE_ECC_KEY_PAIR) */
    {
        return( PSA_ERROR_NOT_SUPPORTED );
    }

    return( PSA_SUCCESS );
}

psa_status_t psa_generate_key_internal(
    const psa_key_attributes_t *attributes,
    uint8_t *key_buffer, size_t key_buffer_size, size_t *key_buffer_length )
{
    psa_status_t status = PSA_ERROR_CORRUPTION_DETECTED;
    psa_key_type_t type = attributes->core.type;

    if( ( attributes->domain_parameters == NULL ) &&
        ( attributes->domain_parameters_size != 0 ) )
        return( PSA_ERROR_INVALID_ARGUMENT );

    if( key_type_is_raw_bytes( type ) )
    {
        status = psa_generate_random( key_buffer, key_buffer_size );
        if( status != PSA_SUCCESS )
            return( status );

#if defined(MBEDTLS_PSA_BUILTIN_KEY_TYPE_DES)
        if( type == PSA_KEY_TYPE_DES )
            psa_des_set_key_parity( key_buffer, key_buffer_size );
#endif /* MBEDTLS_PSA_BUILTIN_KEY_TYPE_DES */
    }
    else

#if defined(MBEDTLS_PSA_BUILTIN_KEY_TYPE_RSA_KEY_PAIR)
    if ( type == PSA_KEY_TYPE_RSA_KEY_PAIR )
    {
        return( mbedtls_psa_rsa_generate_key( attributes,
                                              key_buffer,
                                              key_buffer_size,
                                              key_buffer_length ) );
    }
    else
#endif /* defined(MBEDTLS_PSA_BUILTIN_KEY_TYPE_RSA_KEY_PAIR) */

#if defined(MBEDTLS_PSA_BUILTIN_KEY_TYPE_ECC_KEY_PAIR)
    if ( PSA_KEY_TYPE_IS_ECC( type ) && PSA_KEY_TYPE_IS_KEY_PAIR( type ) )
    {
        return( mbedtls_psa_ecp_generate_key( attributes,
                                              key_buffer,
                                              key_buffer_size,
                                              key_buffer_length ) );
    }
    else
#endif /* defined(MBEDTLS_PSA_BUILTIN_KEY_TYPE_ECC_KEY_PAIR) */
    {
        (void)key_buffer_length;
        return( PSA_ERROR_NOT_SUPPORTED );
    }

    return( PSA_SUCCESS );
}

psa_status_t psa_generate_key( const psa_key_attributes_t *attributes,
                               mbedtls_svc_key_id_t *key )
{
    psa_status_t status;
    psa_key_slot_t *slot = NULL;
    psa_se_drv_table_entry_t *driver = NULL;
    size_t key_buffer_size;

    *key = MBEDTLS_SVC_KEY_ID_INIT;

    /* Reject any attempt to create a zero-length key so that we don't
     * risk tripping up later, e.g. on a malloc(0) that returns NULL. */
    if( psa_get_key_bits( attributes ) == 0 )
        return( PSA_ERROR_INVALID_ARGUMENT );

    status = psa_start_key_creation( PSA_KEY_CREATION_GENERATE, attributes,
                                     &slot, &driver );
    if( status != PSA_SUCCESS )
        goto exit;

    /* In the case of a transparent key or an opaque key stored in local
     * storage (thus not in the case of generating a key in a secure element
     * or cryptoprocessor with storage), we have to allocate a buffer to
     * hold the generated key material. */
    if( slot->key.data == NULL )
    {
        if ( PSA_KEY_LIFETIME_GET_LOCATION( attributes->core.lifetime ) ==
             PSA_KEY_LOCATION_LOCAL_STORAGE )
        {
            status = psa_validate_key_type_and_size_for_key_generation(
                attributes->core.type, attributes->core.bits );
            if( status != PSA_SUCCESS )
                goto exit;

            key_buffer_size = PSA_EXPORT_KEY_OUTPUT_SIZE(
                                  attributes->core.type,
                                  attributes->core.bits );
        }
        else
        {
            status = psa_driver_wrapper_get_key_buffer_size(
                         attributes, &key_buffer_size );
            if( status != PSA_SUCCESS )
                goto exit;
        }

        status = psa_allocate_buffer_to_slot( slot, key_buffer_size );
        if( status != PSA_SUCCESS )
            goto exit;
    }

    status = psa_driver_wrapper_generate_key( attributes,
        slot->key.data, slot->key.bytes, &slot->key.bytes );

    if( status != PSA_SUCCESS )
        psa_remove_key_data_from_memory( slot );

exit:
    if( status == PSA_SUCCESS )
        status = psa_finish_key_creation( slot, driver, key );
    if( status != PSA_SUCCESS )
        psa_fail_key_creation( slot, driver );

    return( status );
}

/****************************************************************/
/* Module setup */
/****************************************************************/

#if !defined(MBEDTLS_PSA_CRYPTO_EXTERNAL_RNG)
psa_status_t mbedtls_psa_crypto_configure_entropy_sources(
    void (* entropy_init )( mbedtls_entropy_context *ctx ),
    void (* entropy_free )( mbedtls_entropy_context *ctx ) )
{
    if( global_data.rng_state != RNG_NOT_INITIALIZED )
        return( PSA_ERROR_BAD_STATE );
    global_data.rng.entropy_init = entropy_init;
    global_data.rng.entropy_free = entropy_free;
    return( PSA_SUCCESS );
}
#endif /* !defined(MBEDTLS_PSA_CRYPTO_EXTERNAL_RNG) */

void mbedtls_psa_crypto_free( void )
{
    psa_wipe_all_key_slots( );
    if( global_data.rng_state != RNG_NOT_INITIALIZED )
    {
        mbedtls_psa_random_free( &global_data.rng );
    }
    /* Wipe all remaining data, including configuration.
     * In particular, this sets all state indicator to the value
     * indicating "uninitialized". */
    mbedtls_platform_zeroize( &global_data, sizeof( global_data ) );
#if defined(MBEDTLS_PSA_CRYPTO_SE_C)
    /* Unregister all secure element drivers, so that we restart from
     * a pristine state. */
    psa_unregister_all_se_drivers( );
#endif /* MBEDTLS_PSA_CRYPTO_SE_C */
}

#if defined(PSA_CRYPTO_STORAGE_HAS_TRANSACTIONS)
/** Recover a transaction that was interrupted by a power failure.
 *
 * This function is called during initialization, before psa_crypto_init()
 * returns. If this function returns a failure status, the initialization
 * fails.
 */
static psa_status_t psa_crypto_recover_transaction(
    const psa_crypto_transaction_t *transaction )
{
    switch( transaction->unknown.type )
    {
        case PSA_CRYPTO_TRANSACTION_CREATE_KEY:
        case PSA_CRYPTO_TRANSACTION_DESTROY_KEY:
            /* TODO - fall through to the failure case until this
             * is implemented.
             * https://github.com/ARMmbed/mbed-crypto/issues/218
             */
        default:
            /* We found an unsupported transaction in the storage.
             * We don't know what state the storage is in. Give up. */
            return( PSA_ERROR_DATA_INVALID );
    }
}
#endif /* PSA_CRYPTO_STORAGE_HAS_TRANSACTIONS */

psa_status_t psa_crypto_init( void )
{
    psa_status_t status;

    /* Double initialization is explicitly allowed. */
    if( global_data.initialized != 0 )
        return( PSA_SUCCESS );

    /* Initialize and seed the random generator. */
    mbedtls_psa_random_init( &global_data.rng );
    global_data.rng_state = RNG_INITIALIZED;
    status = mbedtls_psa_random_seed( &global_data.rng );
    if( status != PSA_SUCCESS )
        goto exit;
    global_data.rng_state = RNG_SEEDED;

    status = psa_initialize_key_slots( );
    if( status != PSA_SUCCESS )
        goto exit;

#if defined(MBEDTLS_PSA_CRYPTO_SE_C)
    status = psa_init_all_se_drivers( );
    if( status != PSA_SUCCESS )
        goto exit;
#endif /* MBEDTLS_PSA_CRYPTO_SE_C */

#if defined(PSA_CRYPTO_STORAGE_HAS_TRANSACTIONS)
    status = psa_crypto_load_transaction( );
    if( status == PSA_SUCCESS )
    {
        status = psa_crypto_recover_transaction( &psa_crypto_transaction );
        if( status != PSA_SUCCESS )
            goto exit;
        status = psa_crypto_stop_transaction( );
    }
    else if( status == PSA_ERROR_DOES_NOT_EXIST )
    {
        /* There's no transaction to complete. It's all good. */
        status = PSA_SUCCESS;
    }
#endif /* PSA_CRYPTO_STORAGE_HAS_TRANSACTIONS */

    /* All done. */
    global_data.initialized = 1;

exit:
    if( status != PSA_SUCCESS )
        mbedtls_psa_crypto_free( );
    return( status );
}

#endif /* MBEDTLS_PSA_CRYPTO_C */<|MERGE_RESOLUTION|>--- conflicted
+++ resolved
@@ -3251,35 +3251,7 @@
         * defined(MBEDTLS_PSA_BUILTIN_ALG_RSA_PSS) */
 #if defined(MBEDTLS_PSA_BUILTIN_ALG_ECDSA) || \
     defined(MBEDTLS_PSA_BUILTIN_ALG_DETERMINISTIC_ECDSA)
-<<<<<<< HEAD
-/* `ecp` cannot be const because `ecp->grp` needs to be non-const
- * for mbedtls_ecdsa_sign() and mbedtls_ecdsa_sign_det_ext()
- * (even though these functions don't modify it). */
-static psa_status_t psa_ecdsa_sign( mbedtls_ecp_keypair *ecp,
-                                    psa_algorithm_t alg,
-                                    const uint8_t *hash,
-                                    size_t hash_length,
-                                    uint8_t *signature,
-                                    size_t signature_size,
-                                    size_t *signature_length )
-{
-    int ret = MBEDTLS_ERR_ERROR_CORRUPTION_DETECTED;
-    mbedtls_mpi r, s;
-    size_t curve_bytes = PSA_BITS_TO_BYTES( ecp->grp.pbits );
-    mbedtls_mpi_init( &r );
-    mbedtls_mpi_init( &s );
-
-    if( signature_size < 2 * curve_bytes )
-    {
-        ret = MBEDTLS_ERR_ECP_BUFFER_TOO_SMALL;
-        goto cleanup;
-    }
-
-#if defined(MBEDTLS_PSA_BUILTIN_ALG_DETERMINISTIC_ECDSA)
-    if( PSA_ALG_DSA_IS_DETERMINISTIC( alg ) )
-=======
     if( PSA_KEY_TYPE_IS_ECC( attributes->core.type ) )
->>>>>>> e483a77c
     {
         if( PSA_ALG_IS_ECDSA( alg ) )
         {
