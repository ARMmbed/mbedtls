
# Also see "include/mbedtls/config.h"

CFLAGS	?= -O2 
WARNING_CFLAGS ?=  -Wall -W -Wdeclaration-after-statement
LDFLAGS ?=

LOCAL_CFLAGS = $(WARNING_CFLAGS) -I../include -D_FILE_OFFSET_BITS=64
LOCAL_LDFLAGS =

ifdef DEBUG
LOCAL_CFLAGS += -g3
endif

ifdef ARMCRYPTO
<<<<<<< HEAD
CFLAGS += -march=armv8-a+crypto
=======
LOCAL_CFLAGS += -march=armv8-a+crypto
>>>>>>> 081a12bd
endif

# MicroBlaze specific options:
# CFLAGS += -mno-xl-soft-mul -mxl-barrel-shift

# To compile on Plan9:
# CFLAGS += -D_BSD_EXTENSION

# if were running on Windows build for Windows
ifdef WINDOWS
WINDOWS_BUILD=1
endif

# To compile as a shared library:
ifdef SHARED
# all code is position-indep with mingw, avoid warning about useless flag
ifndef WINDOWS_BUILD
LOCAL_CFLAGS += -fPIC -fpic
endif
endif

SOEXT_TLS=so.10
SOEXT_X509=so.0
SOEXT_CRYPTO=so.0

DLEXT=so
# OSX shared library extension:
# DLEXT=dylib

# Windows shared library extension:
ifdef WINDOWS_BUILD
DLEXT=dll
endif

OBJS_CRYPTO=	aes.o		aesni.o		aes_armcrypto.o arc4.o		\
		asn1parse.o	asn1write.o	base64.o	\
		bignum.o	blowfish.o	camellia.o	\
		ccm.o		cipher.o	cipher_wrap.o	\
		ctr_drbg.o	des.o		dhm.o		\
		ecdh.o		ecdsa.o		ecjpake.o	\
		ecp.o						\
		ecp_curves.o	entropy.o	entropy_poll.o	\
		error.o		gcm.o		havege.o	\
		hmac_drbg.o	md.o		md2.o		\
		md4.o		md5.o		md_wrap.o	\
		memory_buffer_alloc.o		oid.o		\
		padlock.o	pem.o		pk.o		\
		pk_wrap.o	pkcs12.o	pkcs5.o		\
		pkparse.o	pkwrite.o	platform.o	\
		ripemd160.o	rsa.o		sha1.o		\
		sha256.o	sha512.o	threading.o	\
		timing.o	version.o			\
		version_features.o		xtea.o

OBJS_X509=	certs.o		pkcs11.o	x509.o		\
		x509_create.o	x509_crl.o	x509_crt.o	\
		x509_csr.o	x509write_crt.o	x509write_csr.o

OBJS_TLS=	debug.o		net.o		ssl_cache.o	\
		ssl_ciphersuites.o		ssl_cli.o	\
		ssl_cookie.o	ssl_srv.o	ssl_ticket.o	\
		ssl_tls.o

.SILENT:

.PHONY: all static shared clean

ifndef SHARED
all: static
else
all: shared static
endif

static: libmbedcrypto.a libmbedx509.a libmbedtls.a

shared: libmbedcrypto.$(DLEXT) libmbedx509.$(DLEXT) libmbedtls.$(DLEXT)

# tls
libmbedtls.a: $(OBJS_TLS)
	echo "  AR    $@"
	$(AR) -rc $@ $(OBJS_TLS)
	echo "  RL    $@"
	$(AR) -s $@

libmbedtls.$(SOEXT_TLS): $(OBJS_TLS) libmbedx509.so
	echo "  LD    $@"
	$(CC) -shared -Wl,-soname,$@ -L. -lmbedcrypto -lmbedx509 $(LOCAL_LDFLAGS) $(LDFLAGS) -o $@ $(OBJS_TLS)

libmbedtls.so: libmbedtls.$(SOEXT_TLS)
	echo "  LN    $@ -> $<"
	ln -sf $< $@

libmbedtls.dylib: $(OBJS_TLS)
	echo "  LD    $@"
	$(CC) -dynamiclib $(LOCAL_LDFLAGS) $(LDFLAGS) -o $@ $(OBJS_TLS)

libmbedtls.dll: $(OBJS_TLS) libmbedx509.dll
	echo "  LD    $@"
	$(CC) -shared -Wl,-soname,$@ -Wl,--out-implib,$@.a -o $@ $(OBJS_TLS) -lws2_32 -lwinmm -lgdi32 -L. -lmbedcrypto -lmbedx509 -static-libgcc $(LOCAL_LDFLAGS) $(LDFLAGS)

# x509
libmbedx509.a: $(OBJS_X509)
	echo "  AR    $@"
	$(AR) -rc $@ $(OBJS_X509)
	echo "  RL    $@"
	$(AR) -s $@

libmbedx509.$(SOEXT_X509): $(OBJS_X509) libmbedcrypto.so
	echo "  LD    $@"
	$(CC) -shared -Wl,-soname,$@ -L. -lmbedcrypto $(LOCAL_LDFLAGS) $(LDFLAGS) -o $@ $(OBJS_X509)

libmbedx509.so: libmbedx509.$(SOEXT_X509)
	echo "  LN    $@ -> $<"
	ln -sf $< $@

libmbedx509.dylib: $(OBJS_X509)
	echo "  LD    $@"
	$(CC) -dynamiclib $(LOCAL_LDFLAGS) $(LDFLAGS) -o $@ $(OBJS_X509)

libmbedx509.dll: $(OBJS_X509) libmbedcrypto.dll
	echo "  LD    $@"
	$(CC) -shared -Wl,-soname,$@ -Wl,--out-implib,$@.a -o $@ $(OBJS_X509) -lws2_32 -lwinmm -lgdi32 -L. -lmbedcrypto -static-libgcc $(LOCAL_LDFLAGS) $(LDFLAGS)

# crypto
libmbedcrypto.a: $(OBJS_CRYPTO)
	echo "  AR    $@"
	$(AR) -rc $@ $(OBJS_CRYPTO)
	echo "  RL    $@"
	$(AR) -s $@

libmbedcrypto.$(SOEXT_CRYPTO): $(OBJS_CRYPTO)
	echo "  LD    $@"
	$(CC) -shared -Wl,-soname,$@ $(LOCAL_LDFLAGS) $(LDFLAGS) -o $@ $(OBJS_CRYPTO)

libmbedcrypto.so: libmbedcrypto.$(SOEXT_CRYPTO)
	echo "  LN    $@ -> $<"
	ln -sf $< $@

libmbedcrypto.dylib: $(OBJS_CRYPTO)
	echo "  LD    $@"
	$(CC) -dynamiclib $(LOCAL_LDFLAGS) $(LDFLAGS) -o $@ $(OBJS_CRYPTO)

libmbedcrypto.dll: $(OBJS_CRYPTO)
	echo "  LD    $@"
	$(CC) -shared -Wl,-soname,$@ -Wl,--out-implib,$@.a -o $@ $(OBJS_CRYPTO) -lws2_32 -lwinmm -lgdi32 -static-libgcc $(LOCAL_LDFLAGS) $(LDFLAGS)

.c.o:
	echo "  CC    $<"
	$(CC) $(LOCAL_CFLAGS) $(CFLAGS) -c $<

clean:
ifndef WINDOWS
	rm -f *.o libmbed*
else
	del /Q /F *.o libmbed*
endif<|MERGE_RESOLUTION|>--- conflicted
+++ resolved
@@ -13,11 +13,7 @@
 endif
 
 ifdef ARMCRYPTO
-<<<<<<< HEAD
-CFLAGS += -march=armv8-a+crypto
-=======
 LOCAL_CFLAGS += -march=armv8-a+crypto
->>>>>>> 081a12bd
 endif
 
 # MicroBlaze specific options:
