--- conflicted
+++ resolved
@@ -76,32 +76,15 @@
                    const unsigned char *hash, size_t hash_len,
                    const unsigned char *sig, size_t sig_len )
 {
-<<<<<<< HEAD
-#if defined(MBEDTLS_HAVE_INT64)
-=======
-    int ret;
     mbedtls_rsa_context * rsa = (mbedtls_rsa_context *) ctx;
     size_t rsa_len = mbedtls_rsa_get_len( rsa );
 
 #if SIZE_MAX > UINT_MAX
->>>>>>> d76d8bc9
     if( md_alg == MBEDTLS_MD_NONE && UINT_MAX < hash_len )
         return( MBEDTLS_ERR_PK_BAD_INPUT_DATA );
 #endif /* SIZE_MAX > UINT_MAX */
 
-<<<<<<< HEAD
-    if( sig_len != ((mbedtls_rsa_context *) ctx)->len )
-=======
-    if( sig_len < rsa_len )
-        return( MBEDTLS_ERR_RSA_VERIFY_FAILED );
-
-    if( ( ret = mbedtls_rsa_pkcs1_verify( rsa, NULL, NULL,
-                                  MBEDTLS_RSA_PUBLIC, md_alg,
-                                  (unsigned int) hash_len, hash, sig ) ) != 0 )
-        return( ret );
-
-    if( sig_len > rsa_len )
->>>>>>> d76d8bc9
+    if( sig_len != rsa_len )
         return( MBEDTLS_ERR_PK_SIG_LEN_MISMATCH );
 
     return( mbedtls_rsa_pkcs1_verify( (mbedtls_rsa_context *) ctx, NULL, NULL,
