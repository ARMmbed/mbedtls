--- conflicted
+++ resolved
@@ -60,17 +60,11 @@
 
     if( salt == NULL )
     {
+        size_t hash_len;
+
         if( salt_len != 0 ) {
             return MBEDTLS_ERR_HKDF_BAD_INPUT_DATA;
         }
-        size_t hash_len;
-<<<<<<< HEAD
-=======
-        
-        if( salt_len != 0 ) {
-            return MBEDTLS_ERR_HKDF_BAD_INPUT_DATA;
-        }
->>>>>>> per code review
 
         hash_len = mbedtls_md_get_size( md );
 
