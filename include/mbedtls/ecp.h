--- conflicted
+++ resolved
@@ -80,10 +80,8 @@
     MBEDTLS_ECP_DP_SECP224K1,      /*!< Domain parameters for 224-bit "Koblitz" curve. */
     MBEDTLS_ECP_DP_SECP256K1,      /*!< Domain parameters for 256-bit "Koblitz" curve. */
     MBEDTLS_ECP_DP_CURVE448,       /*!< Domain parameters for Curve448. */
-<<<<<<< HEAD
-    MBEDTLS_ECP_DP_SM2256,		   /*!< Domain parameters for 256-bit SM2 curve */
-=======
->>>>>>> 2f3a5815
+    MBEDTLS_ECP_DP_SM2256,		     /*!< Domain parameters for 256-bit SM2 curve */
+
 } mbedtls_ecp_group_id;
 
 /**
