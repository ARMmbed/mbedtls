--- conflicted
+++ resolved
@@ -83,21 +83,12 @@
  * PKCS#12   1   4 (Started from top)
  * X509      2   20
  * PKCS5     2   4 (Started from top)
-<<<<<<< HEAD
  * DHM       3   11
- * PK        3   15 (Started from top)
+ * PK        3   18 (Started from top)
  * RSA       4   11
  * ECP       4   9 (Started from top)
  * MD        5   5
  * CIPHER    6   8
-=======
- * DHM       3   9
- * PK        3   17 (Started from top)
- * RSA       4   10
- * ECP       4   8 (Started from top)
- * MD        5   4
- * CIPHER    6   6
->>>>>>> 21e449db
  * SSL       6   17 (Started from top)
  * SSL       7   31
  *
