--- conflicted
+++ resolved
@@ -1,16 +1,9 @@
 /**
  * \file pk.h
  *
-<<<<<<< HEAD
- * \brief Public Key abstraction layer
- */
-/*
- *  Copyright (C) 2006-2015, ARM Limited, All Rights Reserved
-=======
  * \brief Public Key cryptography abstraction layer
  *
  *  Copyright (C) 2006-2018, ARM Limited, All Rights Reserved
->>>>>>> 21e449db
  *  SPDX-License-Identifier: Apache-2.0
  *
  *  Licensed under the Apache License, Version 2.0 (the "License"); you may
@@ -73,15 +66,12 @@
 #define MBEDTLS_ERR_PK_UNKNOWN_NAMED_CURVE -0x3A00  /**< Elliptic curve is unsupported (only NIST curves are supported). */
 #define MBEDTLS_ERR_PK_FEATURE_UNAVAILABLE -0x3980  /**< Unavailable feature, e.g. RSA disabled for RSA key. */
 #define MBEDTLS_ERR_PK_SIG_LEN_MISMATCH    -0x3900  /**< The signature is valid but its length is less than expected. */
-<<<<<<< HEAD
 #define MBEDTLS_ERR_PK_HW_ACCEL_FAILED     -0x3880  /**< PK hardware accelerator failed. */
-=======
 #define MBEDTLS_ERR_PK_INVALID_SIGNATURE   -0x3800  /**< Invalid signature */
 #define MBEDTLS_ERR_PK_BUFFER_TOO_SMALL    -0x3780  /**< Output buffer too small */
 #define MBEDTLS_ERR_PK_NOT_PERMITTED       -0x3700  /**< Operation not permitted */
 
 /**@}*/
->>>>>>> 21e449db
 
 #ifdef __cplusplus
 extern "C" {
